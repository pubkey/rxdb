--- conflicted
+++ resolved
@@ -39,7 +39,8 @@
 
     let wrtc: any;
     const signalingServerUrl: string = 'ws://localhost:18006';
-<<<<<<< HEAD
+    // const signalingServerUrl: string = 'wss://signaling.rxdb.info/';
+
     describe('init', () => {
         it('import WebRTC polyfills on Node.js', async () => {
             if (config.platform.isNode()) {
@@ -49,9 +50,6 @@
             }
         });
     });
-=======
-    // const signalingServerUrl: string = 'wss://signaling.rxdb.info/';
->>>>>>> d6709218
     describe('utils', () => {
         describe('.isMasterInWebRTCReplication()', () => {
             new Array(10).fill(0).forEach(() => {
