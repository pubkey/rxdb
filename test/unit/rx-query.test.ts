import assert from 'assert';
import AsyncTestUtil from 'async-test-util';
import config from './config';
import clone from 'clone';

import {
    first
} from 'rxjs/operators';

import RxDB from '../../';
import {
    isRxQuery,
    create as createRxDatabase
} from '../../';
import * as RxDatabase from '../../dist/lib/rx-database';
import * as humansCollection from './../helper/humans-collection';
import * as schemaObjects from '../helper/schema-objects';
import * as schemas from './../helper/schemas';
import * as util from '../../dist/lib/util';
import {RxJsonSchema} from '../../src/types';

config.parallel('rx-query.test.js', () => {
    describe('mquery', () => {
        describe('basic', () => {
            it('should distinguish between different sort-orders', async () => {
                // TODO I don't know if this is defined in the couchdb-spec
                /*
                const q1 = new MQuery();
                q1.sort('age');
                q1.sort('name');

                const q2 = new MQuery();
                q2.sort('name');
                q2.sort('age');

                */
            });
        });
        describe('.clone()', () => {
            it('should clone the mquery', async () => {
                const col = await humansCollection.create(0);
                const q = col.find()
                    .where('name').ne('Alice')
                    .where('age').gt(18).lt(67)
                    .limit(10)
                    .sort('-age');
                const mquery = q.mquery;
                const cloned = mquery.clone();

                assert.deepStrictEqual(mquery.options, cloned.options);
                assert.deepStrictEqual(mquery._conditions, cloned._conditions);
                assert.deepStrictEqual(mquery._fields, cloned._fields);
                assert.deepStrictEqual(mquery._path, cloned._path);
                col.database.destroy();
            });
        });
    });
    describe('.toJSON()', () => {
        it('should produce the correct selector-object', async () => {
            const col = await humansCollection.create(0);
            const q = col.find()
                .where('name').ne('Alice')
                .where('age').gt(18).lt(67)
                .limit(10)
                .sort('-age');
            const queryObj = q.toJSON();
            assert.deepStrictEqual(queryObj, {
                selector: {
                    name: {
                        '$ne': 'Alice'
                    },
                    age: {
                        '$gt': 18,
                        '$lt': 67
                    }
                },
                sort: [{
                    age: 'desc'
                }],
                limit: 10
            });
            col.database.destroy();
        });
    });
    describe('._clone()', () => {
        it('should deep-clone the query', async () => {
            const col = await humansCollection.create(0);
            const q = col.find()
                .where('name').ne('Alice')
                .where('age').gt(18).lt(67)
                .limit(10)
                .sort('-age');
            const cloned = q._clone();
            assert.ok(isRxQuery(q));
            assert.ok(isRxQuery(cloned));
            assert.deepStrictEqual(q.mquery._conditions, cloned.mquery._conditions);
            assert.deepStrictEqual(q.mquery._fields, cloned.mquery._fields);
            assert.deepStrictEqual(q.mquery._path, cloned.mquery._path);
            assert.deepStrictEqual(q.mquery.options, cloned.mquery.options);
            col.database.destroy();
        });
    });
    describe('.toString()', () => {
        it('should get a valid string-representation', async () => {
            const col = await humansCollection.create(0);
            const q = col.find()
                .where('name').ne('Alice')
                .where('age').gt(18).lt(67)
                .limit(10)
                .sort('-age');
            const str = q.toString();
            const mustString = '{"_conditions":{"_id":{},"age":{"$gt":18,"$lt":67},"name":{"$ne":"Alice"}},"_path":"age","op":"find","options":{"limit":10,"sort":{"age":-1}}}';
            assert.strictEqual(str, mustString);
            const str2 = q.toString();
            assert.strictEqual(str2, mustString);

            col.database.destroy();
        });
        it('ISSUE #190: should contain the regex', async () => {
            const col = await humansCollection.create(0);
            const queryWithoutRegex = col.find();
            const queryWithRegex = queryWithoutRegex.where('color').regex(new RegExp(/foobar/g));
            const queryString = queryWithRegex.toString();

            assert.ok(queryString.includes('foobar'));
            col.database.destroy();
        });
        it('same queries should return the same string', async () => {
            const col1 = await humansCollection.create(0);
            const col2 = await humansCollection.create(0);

            const query1 = col1.find()
                .where('age').gt(10)
                .where('name').ne('foobar')
                .sort('passportId').toString();

            const query2 = col2.find()
                .where('age').gt(10)
                .where('name').ne('foobar')
                .sort('passportId').toString();

            assert.strictEqual(query1, query2);
            col1.database.destroy();
            col2.database.destroy();
        });
        it('same queries should return the same string even if on same collection', async () => {
            const col = await humansCollection.create(0);

            const query1 = col.find()
                .where('age').gt(10)
                .where('name').ne('foobar')
                .sort('passportId').toString();

            const query2 = col.find()
                .where('age').gt(10)
                .where('name').ne('foobar')
                .sort('passportId').toString();

            assert.strictEqual(query1, query2);
            col.database.destroy();
        });
        it('same queries should have same string even when in different-selector-order', async () => {
            const col = await humansCollection.create(0);

            const query1 = col.find()
                .where('age').gt(10)
                .where('name').ne('foobar')
                .sort('passportId').toString();

            const query2 = col.find()
                .where('name').ne('foobar')
                .where('age').gt(10)
                .sort('passportId').toString();

            assert.strictEqual(query1, query2);
            col.database.destroy();
        });
    });
    describe('immutable', () => {
        it('should not be the same object (sort)', async () => {
            const col = await humansCollection.create(0);
            const q = col.find()
                .where('name').ne('Alice')
                .where('age').gt(18).lt(67)
                .limit(10)
                .sort('-age');
            const q2 = q.sort('name');
            assert.ok(isRxQuery(q2));
            assert.notStrictEqual(q, q2);
            col.database.destroy();
        });
        it('should not be the same object (where)', async () => {
            const col = await humansCollection.create(0);
            const q = col.find()
                .where('name').ne('Alice')
                .where('age').gt(18).lt(67)
                .limit(10)
                .sort('-age');
            const q2 = q.where('name').eq('foobar');
            assert.ok(isRxQuery(q2));
            assert.notStrictEqual(q, q2);
            assert.ok(q.id < q2.id);
            col.database.destroy();
        });
    });
    describe('QueryCache.js', () => {
        it('return the same object', async () => {
            const col = await humansCollection.create(0);
            const q = col.find()
                .where('name').ne('Alice')
                .where('age').gt(18).lt(67)
                .limit(10)
                .sort('-age');
            const q2 = col.find()
                .where('name').ne('Alice')
                .where('age').gt(18).lt(67)
                .limit(10)
                .sort('-age');

            assert.deepStrictEqual(q, q2);
            assert.strictEqual(q.id, q2.id);
            col.database.destroy();
        });
        it('should return the same object after exec', async () => {
            const col = await humansCollection.createPrimary(0);
            const docData = schemaObjects.simpleHuman();
            await col.insert(docData);
            const query = col.findOne(docData.passportId);
            await query.exec();
            const query2 = col.findOne(docData.passportId);
            await query2.exec();
            assert.strictEqual(query.id, query2.id);
            col.database.destroy();
        });
        it('should have the correct amount of cached queries', async () => {
            const col = await humansCollection.create(0);
            const q3 = col.find()
                .where('name').ne('Bob');
            assert.ok(q3);
            const q = col.find()
                .where('name').ne('Alice');
            assert.ok(q);
            const q2 = col.find()
                .where('name').ne('Bob');
            assert.ok(q2);
            assert.strictEqual(col._queryCache._map.size, 4);
            col.database.destroy();
        });
        it('return another object', async () => {
            const col = await humansCollection.create(0);
            const q = col.find()
                .where('name').ne('Alice')
                .where('age').gt(18).lt(67)
                .limit(10)
                .sort('-age');
            const q2 = col.find()
                .where('name').ne('foobar')
                .where('age').gt(18).lt(67)
                .limit(10)
                .sort('-age');

            assert.notStrictEqual(q, q2);
            assert.notStrictEqual(q.id, q2.id);
            col.database.destroy();
        });
        it('ISSUE: ensure its the same query', async () => {
            const col = await humansCollection.create(0);

            const query1 = col.find()
                .where('age').gt(10)
                .where('name').ne('foobar')
                .sort('passportId');

            const query2 = col.find()
                .where('age').gt(10)
                .where('name').ne('foobar')
                .sort('passportId');

            assert.ok(query1 === query2);
            col.database.destroy();
        });
        it('ensure its the same query when selector-order is different', async () => {
            const col = await humansCollection.create(0);

            const query1 = col.find()
                .where('age').gt(10)
                .where('name').ne('foobar')
                .sort('passportId');

            const query2 = col.find()
                .where('name').ne('foobar')
                .where('age').gt(10)
                .sort('passportId');

            assert.ok(query1 === query2);
            col.database.destroy();
        });

        it('TODO should distinguish between different sort-orders', async () => {
            // TODO I don't know if this is defined in the couchdb-spec
            /*
            return;

            const col = await humansCollection.create(0);
            const q = col.find()
                .where('name').ne('Alice')
                .where('age').gt(18).lt(67)
                .limit(10)
                .sort('-age')
                .sort('name');
            const q2 = col.find()
                .where('name').ne('Alice')
                .where('age').gt(18).lt(67)
                .limit(10)
                .sort('name')
                .sort('-age');


            assert.notStrictEqual(q, q2);
            assert.notStrictEqual(q.id, q2.id);
            col.database.destroy();
            */
        });
    });
    describe('doesDocMatchQuery()', () => {
        it('should match', async () => {
            const col = await humansCollection.create(0);
            const q = col.find().where('firstName').ne('foobar');
            const docData = schemaObjects.human();
            assert.ok(q.doesDocumentDataMatch(docData));
            col.database.destroy();
        });
        it('should not match', async () => {
            const col = await humansCollection.create(0);
            const q = col.find().where('firstName').ne('foobar');
            const docData = schemaObjects.human();
            docData.firstName = 'foobar';
            assert.strictEqual(false, q.doesDocumentDataMatch(docData));
            col.database.destroy();
        });
        it('should match ($gt)', async () => {
            const col = await humansCollection.create(0);
            const q = col.find().where('age').gt(1);
            const docData = schemaObjects.human();
            docData.age = 5;
            assert.ok(q.doesDocumentDataMatch(docData));
            col.database.destroy();
        });
        it('should not match ($gt)', async () => {
            const col = await humansCollection.create(0);
            const q = col.find().where('age').gt(100);
            const docData = schemaObjects.human();
            docData.age = 5;
            assert.strictEqual(false, q.doesDocumentDataMatch(docData));
            col.database.destroy();
        });
        it('BUG: this should match', async () => {
            const col = await humansCollection.create(0);
            const q = col.find();

            const docData = {
                color: 'green',
                hp: 100,
                maxHP: 767,
                name: 'asdfsadf',
                _rev: '1-971bfd0b8749eb33b6aae7f6c0dc2cd4'
            };

            assert.strictEqual(true, q.doesDocumentDataMatch(docData));
            col.database.destroy();
        });
    });
    describe('.exec()', () => {
        it('reusing exec should not make a execOverDatabase', async () => {
            const col = await humansCollection.create(2);
            const q = col.find().where('name').ne('Alice');


            let results = await q.exec();
            assert.strictEqual(results.length, 2);
            assert.strictEqual(q._execOverDatabaseCount, 1);

            await util.promiseWait(5);
            results = await q.exec();
            assert.strictEqual(results.length, 2);
            assert.strictEqual(q._execOverDatabaseCount, 1);

            col.database.destroy();
        });
        it('should execOverDatabase when still subscribed and changeEvent comes in', async () => {
            const col = await humansCollection.create(2);

            // it is assumed that this query can never handled by the QueryChangeDetector
            const query = col.find().sort('-passportId').limit(1);

            const fired: any[] = [];
            const sub1 = query.$.subscribe(res => {
                fired.push(res);
            });

            await AsyncTestUtil.waitUntil(() => fired.length === 1);
            assert.strictEqual(query._execOverDatabaseCount, 1);
            assert.strictEqual(query._latestChangeEvent, 2);

            const addObj = schemaObjects.human();
            addObj.passportId = 'zzzzzzzz';
            await col.insert(addObj);
            assert.strictEqual(query.collection._changeEventBuffer.counter, 3);

            await AsyncTestUtil.waitUntil(() => query._latestChangeEvent === 3);
            assert.strictEqual(query._latestChangeEvent, 3);

            await AsyncTestUtil.waitUntil(() => fired.length === 2);
            assert.strictEqual(fired[1].pop().passportId, addObj.passportId);
            sub1.unsubscribe();
            col.database.destroy();
        });
        it('reusing exec should execOverDatabase when change happened', async () => {
            const col = await humansCollection.create(2);

            // it is assumed that this query can never handled by the QueryChangeDetector
            const q = col.find().where('firstName').ne('Alice').limit(1).skip(1);

            let results = await q.exec();
            assert.strictEqual(results.length, 1);
            assert.strictEqual(q._execOverDatabaseCount, 1);
            assert.strictEqual(q._latestChangeEvent, 2);

            const addDoc = schemaObjects.human();
            addDoc.firstName = 'Alice';

            await col.insert(addDoc);
            assert.strictEqual(q.collection._changeEventBuffer.counter, 3);
            assert.strictEqual(q._latestChangeEvent, 2);

            await util.promiseWait(1);
            results = await q.exec();
            assert.strictEqual(results.length, 1);
            assert.strictEqual(q._execOverDatabaseCount, 2);

            col.database.destroy();
        });
        it('querying fast should still return the same RxDocument', async () => {
            if (!config.platform.isNode()) return;
            // use a 'slow' adapter because memory might be to fast
            const leveldown = require('leveldown');
            const db = await RxDB.create({
                name: config.rootPath + 'test_tmp/' + util.randomCouchString(10),
                adapter: leveldown
            });
            const c = await db.collection({
                name: 'humans',
                schema: schemas.human
            });
            await c.insert(schemaObjects.human());

            const query1 = c.findOne().where('age').gt(0);
            const query2 = c.findOne().where('age').gt(1);
            const docs = await Promise.all([
                query1.exec(),
                query2.exec()
            ]);
            assert.ok(docs[0] === docs[1]);

            db.destroy();
        });
        it('should not make more requests then needed', async () => {
            const col = await humansCollection.createPrimary(0);
            const docData = schemaObjects.simpleHuman();
            const otherData = () => {
                const data = clone(docData);
                data.firstName = AsyncTestUtil.randomString();
                return data;
            };
            await col.insert(docData);


            const emitted = [];
            const query = col.findOne(docData.passportId);
            query.$.subscribe(data => emitted.push(data.toJSON()));

            await AsyncTestUtil.waitUntil(() => emitted.length === 1);
            assert.strictEqual(query._execOverDatabaseCount, 1);

            const doc = await query.exec();
            assert.ok(doc);
            assert.strictEqual(query._execOverDatabaseCount, 1);

            await col.upsert(otherData());
            await AsyncTestUtil.waitUntil(() => emitted.length === 2);
            assert.strictEqual(query._execOverDatabaseCount, 1);

            await col.atomicUpsert(otherData());
            await AsyncTestUtil.waitUntil(() => emitted.length === 3);
            assert.strictEqual(query._execOverDatabaseCount, 1);

            await Promise.all(
                new Array(2)
                    .fill(0)
                    .map(() => otherData())
                    .map(data => col.atomicUpsert(data))
            );
            await AsyncTestUtil.waitUntil(() => emitted.length === 5);
            assert.strictEqual(query._execOverDatabaseCount, 1);

            await Promise.all(
                new Array(10)
                    .fill(0)
                    .map(() => otherData())
                    .map(data => col.atomicUpsert(data))
            );
            await AsyncTestUtil.waitUntil(() => emitted.length === 15);
            assert.strictEqual(query._execOverDatabaseCount, 1);

            col.database.destroy();
        });
        it('should not make more requests then needed on atomic upsert', async () => {
            const col = await humansCollection.createPrimary(0);
            const docData = schemaObjects.simpleHuman();
            let count = 0;
            const otherData = () => {
                const data = clone(docData);
                data.firstName = '' + count;
                count++;
                return data;
            };

            const emitted = [];
            const query = col.findOne(docData.passportId);
            query.$.subscribe(doc => {
                if (!doc) emitted.push(null);
                else emitted.push(doc.toJSON());
            });

            await Promise.all(
                new Array(10)
                    .fill(0)
                    .map(() => otherData())
                    .map(data => col.atomicUpsert(data))
            );

            assert.strictEqual(query._execOverDatabaseCount, 1);
            col.database.destroy();
        });
        it('exec from other database-instance', async () => {
            const dbName = util.randomCouchString(10);
            const schema = schemas.averageSchema();
            const db = await RxDB.create({
                name: dbName,
                queryChangeDetection: true,
                adapter: 'memory'
            });
            const col = await db.collection({
                name: 'human',
                schema
            });

            await Promise.all(
                new Array(10)
                    .fill(0)
                    .map(() => schemaObjects.averageSchema())
                    .map(data => col.insert(data))
            );

            await db.destroy();

            const db2 = await RxDB.create({
                name: dbName,
                adapter: 'memory',
                queryChangeDetection: true,
                ignoreDuplicate: true
            });
            const col2 = await db2.collection({
                name: 'human',
                schema
            });

            const allDocs = await col2.find().exec();
            assert.strictEqual(allDocs.length, 10);

            db2.destroy();
        });
    });
    describe('update', () => {
        describe('positive', () => {
            it('updates a value on a query', async () => {
                const c = await humansCollection.create(2);
                const query = c.find();
                await query.update({
                    $set: {
                        firstName: 'new first name'
                    }
                });
                const docs = await query.exec();
                for (const doc of docs)
                    assert.strictEqual(doc._data.firstName, 'new first name');
                c.database.destroy();
            });
            it('$unset a value on a query', async () => {
                const c = await humansCollection.create(2);
                const query = c.find();
                await query.update({
                    $unset: {
                        age: ''
                    }
                });
                const docs = await query.exec();
                for (const doc of docs)
                    assert.strictEqual(doc._data.age, undefined);
                c.database.destroy();
            });
            it('dont crash when findOne with no result', async () => {
                const c = await humansCollection.create(2);
                const query = c.findOne().where('agt').gt(1000000);
                await query.update({
                    $set: {
                        firstName: 'new first name'
                    }
                });
                const doc = await query.exec();
                assert.strictEqual(doc, null);
                c.database.destroy();
            });
        });
        describe('negative', () => {
            it('should throw if schema does not match', async () => {
                const schema = {
                    $id: '#child-def',
                    version: 0,
                    type: 'object',
                    properties: {
                        childProperty: {
                            type: 'string',
                            enum: ['A', 'B', 'C']
                        }
                    }
                };
                const db = await RxDB.create({
                    name: util.randomCouchString(10),
                    adapter: 'memory'
                });
                const col = await db.collection({
                    name: 'humans',
                    schema
                });
                await col.insert({
                    childProperty: 'A'
                });
                await AsyncTestUtil.assertThrows(
                    () => col.find().update({
                        $set: {
                            childProperty: 'Z'
                        }
                    }),
                    'RxError',
                    'schema'
                );
                db.destroy();
            });
        });
    });
    describe('issues', () => {
        describe('#157 Cannot sort on field(s) "XXX" when using the default index', () => {
            it('schema example 1', async () => {
                const schema = {
                    'keyCompression': false,
                    'version': 0,
                    'type': 'object',
                    'properties': {
                        'user_id': {
                            'type': 'string',
                            'primary': true
                        },
                        'user_pwd': {
                            'type': 'string',
                            'encrypted': true
                        },
                        'last_login': {
                            'type': 'number'
                        },
                        'status': {
                            'type': 'string'
                        }
                    },
                    'required': ['user_pwd', 'last_login', 'status']
                };
                const db = await createRxDatabase({
                    name: util.randomCouchString(10),
                    adapter: 'memory',
                    password: util.randomCouchString(20)
                });
                const collection = await db.collection({
                    name: util.randomCouchString(10),
                    schema
                });

                const query = collection
                    .findOne()
                    .where('status')
                    .eq('foobar');

                const resultDoc = await query.exec();
                assert.strictEqual(resultDoc, null);

                const queryAll = collection
                    .find()
                    .where('status')
                    .eq('foobar');

                const resultsAll = await queryAll.exec();
                assert.strictEqual(resultsAll.length, 0);
                db.destroy();
            });
            it('schema example 2', async () => {
                const schema: RxJsonSchema = {
                    keyCompression: false,
                    version: 0,
                    type: 'object',
                    properties: {
                        value: {
                            type: 'number'
                        }
                    },
                    indexes: ['value']
                };
                const db = await createRxDatabase({
                    name: util.randomCouchString(10),
                    adapter: 'memory',
                    password: util.randomCouchString(20)
                });
                const collection = await db.collection({
                    name: util.randomCouchString(10),
                    schema
                });

                const queryAll = collection
                    .find()
                    .sort({
                        value: -1
                    });

                const resultsAll = await queryAll.exec();
                assert.strictEqual(resultsAll.length, 0);
                db.destroy();
            });
        });
        it('#164 Sort error, pouchdb-find/mango "unknown operator"', async () => {
            const db = await RxDB.create({
                adapter: 'memory',
                name: util.randomCouchString(12),
                password: 'password'
            });
            const collection = await db.collection({
                name: 'test3',
                schema: {
                    title: 'test3',
                    type: 'object',
                    version: 0,
                    properties: {
                        name: {
                            type: 'string'
                        }
                    },
                    indexes: ['name']
                }
            });

            const sortedNames = ['a123', 'b123', 'c123', 'f123', 'z123'];
            await Promise.all(
                sortedNames.map(name => collection.insert({
                    name
                }))
            );

            // this query is wrong because .find() does not allow sort, limit etc, only the selector
            await AsyncTestUtil.assertThrows(
                () => collection.find({
                    sort: ['name']
                }).exec(),
                Error,
                'lte'
            );
            const results2 = await collection.find().sort('name').exec();
            assert.deepStrictEqual(sortedNames, results2.map(doc => doc.name));

            db.destroy();
        });
        it('#267 query for null-fields', async () => {
            const c = await humansCollection.create(2);
            const foundDocs = await c.find({
                foobar: null
            }).exec();
            assert.ok(Array.isArray(foundDocs));
            c.database.destroy();
        });
        it('#278 queryCache breaks when pointer out of bounds', async () => {
            if (!config.platform.isNode()) return; // dont do this on browsers because firefox takes too long

            const c = await humansCollection.createPrimary(0);

            // insert 100
            await Promise.all(
                new Array(100)
                    .fill(0)
                    .map(() => schemaObjects.human())
                    .map(data => c.insert(data))
            );

            // make and exec query
            const query = c.find();
            const docs = await query.exec();
            assert.strictEqual(docs.length, 100);

            // produces changeEvents
            await Promise.all(
                new Array(300) // higher than ChangeEventBuffer.limit
                    .fill(0)
                    .map(() => schemaObjects.human())
                    .map(data => c.insert(data))
            );

            // re-exec query
            const docs2 = await query.exec();
            assert.strictEqual(docs2.length, 400);

            // try same with upserts
            const docData = new Array(200)
                .fill(0)
                .map(() => schemaObjects.human());
            for (const doc of docData)
                await c.insert(doc);

            const docs3 = await query.exec();
            assert.strictEqual(docs3.length, 600);

            const docData2 = clone(docData);
            docData2.forEach(doc => doc.lastName = doc.lastName + '1');

            for (const doc of docData2)
                await c.upsert(doc);

            const docs4 = await query.exec();
            assert.strictEqual(docs4.length, 600);

            c.database.destroy();
        });
        it('#393 Deleting all items with a sorted subscribe throws error', async () => {
            // TODO it seams like this fails randomly
            // further investigation needed
            return;
            /*

            // QueryChangeDetector.enable();
            const schema = {
                primaryPath: '_id',
                keyCompression: false,
                properties: {
                    id: {
                        primary: true,
                        type: 'string'
                    },
                    title: {
                        index: true,
                        type: 'string'
                    },
                    integration: {
                        type: 'string'
                    },
                    type: {
                        index: true,
                        type: 'string'
                    },
                    bodyTEMP: {
                        type: 'string'
                    },
                    data: {
                        type: 'object'
                    },
                    parentId: {
                        type: 'string'
                    },
                    author: {
                        type: 'string'
                    },
                    created: {
                        index: true,
                        type: 'string'
                    },
                    updated: {
                        index: true,
                        type: 'string'
                    },
                    orgName: {
                        type: 'string'
                    },
                    bucket: {
                        type: 'string'
                    },
                    url: {
                        unique: true,
                        type: 'string'
                    },
                    createdAt: {
                        format: 'date-time',
                        type: 'string',
                        index: true
                    },
                    updatedAt: {
                        format: 'date-time',
                        type: 'string',
                        index: true
                    }
                },
                type: 'object',
                required: [
                    'title',
                    'integration',
                    'type',
                    'created',
                    'updated'
                ],
                title: 'things',
                version: 0
            };

            const name = util.randomCouchString(10);
            const db = await RxDB.create({
                name,
                adapter: 'memory',
                ignoreDuplicate: true
            });
            const col = await db.collection({
                name: 'humans',
                schema
            });
            const db2 = await RxDB.create({
                name,
                adapter: 'memory',
                ignoreDuplicate: true
            });
            const col2 = await db2.collection({
                name: 'humans',
                schema
            });

            const destroyAll = async function(collection) {
                const remove = async item => {
                    try {
                        await item.remove();
                    } catch (e) {
                        // loop on document conflicts to delete all revisions
                        await remove(item);
                    }
                    return true;
                };
                const all = await collection.find().exec();
                if (!all) return;

                return await Promise.all(all.map(remove));
            };

            const generateDocData = () => {
                return {
                    id: AsyncTestUtil.randomString(10),
                    title: AsyncTestUtil.randomString(10),
                    integration: AsyncTestUtil.randomString(10),
                    type: AsyncTestUtil.randomString(10),
                    created: AsyncTestUtil.randomString(10),
                    updated: AsyncTestUtil.randomString(10),
                    bucket: 'foobar',
                    createdAt: '2002-10-02T10:00:00-05:00',
                    updatedAt: '2002-10-02T10:00:00-05:00'
                };
            };

            await Promise.all(
                new Array(10)
                .fill(0)
                .map(() => generateDocData())
                .map(data => col.insert(data))
            );

            const emitted = [];
            const sub = col2.find()
                .limit(8)
                .where('bucket').eq('foobar')
                .sort({
                    updatedAt: 'desc'
                })
                .$.subscribe(res => {
                    emitted.push(res);
                });

            await destroyAll(col);

            // w8 until empty array on other tab
            await AsyncTestUtil.waitUntil(() => {
                const last = emitted[emitted.length - 1];
                return last && last.length === 0;
            });

            sub.unsubscribe();
            db.destroy();
            db2.destroy();
            */
        });
        it('#585 sort by sub-path not working', async () => {
            const schema = {
                version: 0,
                type: 'object',
                keyCompression: false,
                properties: {
                    id: {
                        type: 'string',
                        primary: true
                    },
                    info: {
                        type: 'object',
                        properties: {
                            title: {
                                type: 'string'
                            },
                        },
                    }
                },
                indexes: ['info.title']
            };
            const db = await createRxDatabase({
                name: util.randomCouchString(10),
                adapter: 'memory'
            });
            const col = await db.collection({
                name: 'humans',
                schema
            });

            await col.pouch.createIndex({
                index: {
                    fields: ['info']
                }
            });
            await col.pouch.createIndex({
                index: {
                    fields: ['info.title']
                }
            });

            await col.insert({
                id: '1',
                info: {
                    title: 'bbtest'
                }
            });
            await col.insert({
                id: '2',
                info: {
                    title: 'aatest'
                }
            });
            await col.insert({
                id: '3',
                info: {
                    title: 'cctest'
                }
            });

            const foundDocs = await col
                .find()
                .sort('info.title')
                .exec();
            assert.strictEqual(foundDocs.length, 3);
            assert.strictEqual(foundDocs[0].info.title, 'aatest');

            const foundDocsDesc = await col
                .find()
                .sort('-info.title')
                .exec();
            assert.strictEqual(foundDocsDesc.length, 3);
            assert.strictEqual(foundDocsDesc[0].info.title, 'cctest');

            db.destroy();
        });
        it('#609 default index on _id when better possible', async () => {
            const mySchema: RxJsonSchema = {
                version: 0,
                keyCompression: false,
                type: 'object',
                properties: {
                    name: {
                        type: 'string'
                    },
                    passportId: {
                        type: 'string'
                    }
                },
                indexes: ['passportId']
            };
            const collection = await humansCollection.createBySchema(mySchema);

            await collection.insert({
                name: 'abc',
                passportId: 'foobar'
            });

            // first query, no sort
            const q1 = collection.findOne({
                passportId: 'foofbar'
            });
            const explained1 = await collection.pouch.explain(q1.toJSON());
            assert.ok(explained1.index.ddoc);
            assert.ok(explained1.index.ddoc.startsWith('_design/idx-'));

            // second query, with sort
            const q2 = collection.findOne({
                passportId: 'foofbar'
            }).sort('passportId');
            const explained2 = await collection.pouch.explain(q2.toJSON());
            assert.ok(explained2.index.ddoc);
            assert.ok(explained2.index.ddoc.startsWith('_design/idx-'));

            collection.database.destroy();
        });
        it('#698 Same query producing a different result', async () => {
            const mySchema: RxJsonSchema = {
                version: 0,
                keyCompression: false,
                type: 'object',
                properties: {
                    event_id: {
                        type: 'number'
                    },
                    user_id: {
                        type: 'string'
                    },
                    created_at: {
                        type: 'number'
                    }
                },
                indexes: ['created_at']
            };
            const collection = await humansCollection.createBySchema(mySchema);

            await collection.insert({
                event_id: 1,
                user_id: '6',
                created_at: 1337
            });
            await collection.insert({
                event_id: 2,
                user_id: '6',
                created_at: 1337
            });


            /* eslint-disable */
            const selector = {
                $and: [{
                    event_id: {
                        $eq: 2
<<<<<<< HEAD
                    }
                }, {
                    user_id: {
                        $eq: '6'
                    }
                },
                    {
                        created_at: {
                            $gt: null
                        }
=======
>>>>>>> eab8e9b4
                    }
                }, {
                    user_id: {
                        $eq: '6'
                    }
                },
                {
                    created_at: {
                        $gt: null
                    }
                }
                ]
            };
            /* eslint-enable */

            const resultDocs1 = await collection.find(selector)
                .sort({
                    created_at: 'desc'
                })
                .exec();
            const resultData1: any[] = resultDocs1.map(doc => doc.toJSON());

            const resultDocs2 = await collection
                .find()
                .where('event_id').eq(2)
                .where('user_id').eq('6')
                .where('created_at').gt(null)
                .sort({
                    created_at: 'desc'
                })
                .exec();
            const resultData2 = resultDocs2.map(doc => doc.toJSON());


            assert.strictEqual(resultData1.length, 1);
            assert.strictEqual(resultData1[0]['event_id'], 2);
            assert.deepStrictEqual(resultData1, resultData2);

            collection.database.destroy();
        });
        it('698#issuecomment-402604237 mutating a returned array should not affect exec-calls afterwards', async () => {
            const c = await humansCollection.create(2);
            const query = c.find();

            // exec-calls
            const result1: any = await query.exec();
            assert.strictEqual(result1.length, 2);
            result1.push({
                foo: 'bar'
            });
            const result2 = await query.exec();
            assert.strictEqual(result2.length, 2);

            c.database.destroy();

            // subscriptions
            const c2 = await humansCollection.create(2);
            const query2 = c2.find();
            const res1: any = await query2.$
                .pipe(
                    first()
                ).toPromise();
            res1.push({
                foo: 'bar'
            });
            const res2 = await query2.$
                .pipe(
                    first()
                ).toPromise();
            assert.strictEqual(res2.length, 2);

            c2.database.destroy();
        });
        it('#724 find() does not find all matching documents', async () => {
            const db = await RxDB.create({
                name: util.randomCouchString(10),
                adapter: 'memory'
            });
            const schema = {
                version: 0,
                type: 'object',
                properties: {
                    roomId: {
                        type: 'string'
                    },
                    sessionId: {
                        type: 'string'
                    }
                }
            };
            const roomsession = await db.collection({
                name: 'roomsession',
                schema
            });
            const roomId = 'roomId';
            const sessionId = 'sessionID';
            await roomsession.insert({
                roomId,
                sessionId
            });

            const foundByRoomId = await roomsession.findOne({
                roomId
            }).exec();
            const foundByRoomAndSessionId = await roomsession.findOne({
                roomId,
                sessionId
            }).exec();
            const foundBySessionId = await roomsession.findOne({
                sessionId
            }).exec();

            assert(foundByRoomId !== null); // fail
            assert(foundByRoomAndSessionId !== null); // fail
            assert(foundBySessionId !== null); // pass
            assert(foundBySessionId.roomId === roomId && foundBySessionId.sessionId === sessionId); // pass

            db.destroy();
        });
        it('#815 Allow null value for strings', async () => {
            // create a schema
            const mySchema = {
                version: 0,
                type: 'object',
                properties: {
                    passportId: {
                        type: 'string',
                        primary: true
                    },
                    firstName: {
                        type: 'string'
                    },
                    lastName: {
                        type: ['string', 'null']
                    },
                    age: {
                        type: 'integer',
                        minimum: 0,
                        maximum: 150
                    }
                }
            };

            // generate a random database-name
            const name = util.randomCouchString(10);

            // create a database
            const db = await RxDB.create({
                name,
                adapter: 'memory',
                queryChangeDetection: true,
                ignoreDuplicate: true
            });
            // create a collection
            const collection = await db.collection({
                name: 'mycollection',
                schema: mySchema
            });

            // insert a document
            await collection.insert({
                passportId: 'foobar',
                firstName: 'Bob1',
                age: 56
            });
            await collection.insert({
                passportId: 'foobaz',
                firstName: 'Bob2',
                lastName: null,
                age: 56
            });

            const queryOK = collection.find({});
            const docsOK = await queryOK.exec();
            assert.strictEqual(docsOK.length, 2);

            const selector = {
                lastName: null
            };

            const pouchResult = await collection.pouch.find({
                selector
            });
            const pouchDocs = pouchResult.docs;
            const query = collection.find(selector);
            const docs = await query.exec();

            assert.strictEqual(pouchDocs.length, docs.length);
            assert.strictEqual(pouchDocs[0].firstName, docs[0].firstName);

            db.destroy();
        });
        /**
         * via gitter at 11 November 2019 10:10
         */
        it('gitter: query with regex does not return correct results', async () => {
            // create a schema
            const mySchema = {
                version: 0,
                type: 'object',
                properties: {
                    passportId: {
                        type: 'string',
                        primary: true
                    },
                    firstName: {
                        type: 'string'
                    },
                    lastName: {
                        type: ['string', 'null']
                    }
                }
            };
            const db = await RxDB.create({
                name: util.randomCouchString(10),
                adapter: 'memory',
                queryChangeDetection: true,
                ignoreDuplicate: true
            });

            // create a collection
            const collection = await db.collection({
                name: 'mycollection',
                schema: mySchema
            });

            // insert documents
            await collection.bulkInsert([
                {
                    passportId: 'doc1',
                    firstName: 'John',
                    lastName: 'Doe'
                }, {
                    passportId: 'doc2',
                    firstName: 'Martin',
                    lastName: 'Smith'
                }
            ]);
            const allDocs = await collection.find().exec();
            assert.strictEqual(allDocs.length, 2);

            // test 1 with RegExp object
            const regexp = new RegExp('^Doe$', 'i');
            const result1 = await collection.find({ lastName: { $regex: regexp } }).exec();

            // test 2 with regex string
            const result2 = await collection.find({ lastName: { $regex: '^Doe$' } }).exec();


            // both results should only have the doc1
            assert.strictEqual(result1.length, 1);
            assert.strictEqual(result1[0].passportId, 'doc1');
            assert.deepStrictEqual(
                result1.map(d => d.toJSON()),
                result2.map(d => d.toJSON())
            );

            db.destroy();
        });
    });
});<|MERGE_RESOLUTION|>--- conflicted
+++ resolved
@@ -1157,7 +1157,6 @@
                 $and: [{
                     event_id: {
                         $eq: 2
-<<<<<<< HEAD
                     }
                 }, {
                     user_id: {
@@ -1168,8 +1167,6 @@
                         created_at: {
                             $gt: null
                         }
-=======
->>>>>>> eab8e9b4
                     }
                 }, {
                     user_id: {
