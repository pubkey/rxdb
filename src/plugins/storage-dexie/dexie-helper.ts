--- conflicted
+++ resolved
@@ -5,12 +5,7 @@
 } from '../../types/index.d.ts';
 import { Dexie } from 'dexie';
 import type { DexieSettings } from '../../types/index.d.ts';
-<<<<<<< HEAD
-import { flatClone, getFromMapOrCreate, getProperty, setProperty, toArray } from '../utils/index.ts';
-=======
 import { flatClone, getFromMapOrCreate, getProperty, setProperty, toArray, uniqueArray } from '../utils/index.ts';
-import { newRxError } from '../../rx-error.ts';
->>>>>>> 2f93556f
 import {
     getPrimaryFieldOfPrimaryKey,
     getSchemaByObjectPath
