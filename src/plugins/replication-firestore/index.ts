--- conflicted
+++ resolved
@@ -199,11 +199,7 @@
                 if (useDocs.length === 0) {
                     lastCheckpointFromPull = lastPulledCheckpoint ?? null;
                     return {
-<<<<<<< HEAD
-                        checkpoint: lastCheckpointFromPull,
-=======
                         checkpoint: lastPulledCheckpoint ?? undefined,
->>>>>>> a262c57f
                         documents: []
                     };
                 }
