
import type {
    PouchDBInstance,
    PouchSettings,
    RxJsonSchema,
    RxStorageInstanceCreationParams,
    RxStorage,
    MaybeReadonly
} from '../../types';

import {
    adapterObject,
    isMaybeReadonlyArray
} from '../../util';
import {
    addPouchPlugin,
    isLevelDown,
    PouchDB
} from './pouch-db';
import { newRxError } from '../../rx-error';

import { RxStorageInstancePouch } from './rx-storage-instance-pouch';
import {
    getPouchIndexDesignDocNameByIndex,
    polyfillPouchdbEnvVariables,
    PouchStorageInternals
} from './pouchdb-helper';
import PouchDBFind from 'pouchdb-find';
import { RxStoragePouchStatics } from './pouch-statics';
import { getPrimaryFieldOfPrimaryKey } from '../../rx-schema-helper';
import { addCustomEventsPluginToPouch } from './custom-events-plugin';
export class RxStoragePouch implements RxStorage<PouchStorageInternals, PouchSettings> {
    public name: string = 'pouchdb';
    public statics = RxStoragePouchStatics;

    constructor(
        public adapter: any,
        public pouchSettings: PouchSettings = {}
    ) {
        checkPouchAdapter(adapter);
    }

    private async createPouch(
        location: string,
        options: PouchSettings
    ): Promise<PouchDBInstance> {
        const pouchDbParameters = {
            location: location,
            adapter: adapterObject(this.adapter),
            settings: options
        };
        const pouchDBOptions = Object.assign(
            {},
            pouchDbParameters.adapter,
            this.pouchSettings,
            pouchDbParameters.settings
        );
        const pouch = new PouchDB(
            pouchDbParameters.location,
            pouchDBOptions
        ) as PouchDBInstance;

        /**
         * In the past we found some errors where the PouchDB is not directly useable
         * so we we had to call .info() first to ensure it can be used.
         * I commented this out for now to get faster database/collection creation.
         * We might have to add this again if something fails.
         */
        // await pouch.info();

        return pouch;
    }

    public async createStorageInstance<RxDocType>(
        params: RxStorageInstanceCreationParams<RxDocType, PouchSettings>
    ): Promise<RxStorageInstancePouch<RxDocType>> {
        const pouchLocation = getPouchLocation(
            params.databaseName,
            params.collectionName,
            params.schema.version
        );
        const pouch = await this.createPouch(
            pouchLocation,
            params.options
        );
        await createIndexesOnPouch(pouch, params.schema);
        return new RxStorageInstancePouch(
            this,
            params.databaseName,
            params.collectionName,
            params.schema,
            {
                pouch
            },
            params.options
        );
    }
}

/**
 * Checks if all is ok with the given adapter,
 * else throws an error.
 */
export function checkPouchAdapter(adapter: string | any) {
    if (typeof adapter === 'string') {
        if (!(PouchDB as any).adapters || !(PouchDB as any).adapters[adapter]) {
            throw newRxError('DB9', {
                adapter
            });
        }
    } else {
        isLevelDown(adapter);
        if (!(PouchDB as any).adapters || !(PouchDB as any).adapters.leveldb) {
            throw newRxError('DB10', {
                adapter
            });
        }
    }
}

/**
 * Creates the indexes of the schema inside of the pouchdb instance.
 * Will skip indexes that already exist.
 */
export async function createIndexesOnPouch(
    pouch: PouchDBInstance,
    schema: RxJsonSchema<any>
): Promise<void> {
    if (!schema.indexes) {
        return;
    }
    const primaryKey = getPrimaryFieldOfPrimaryKey(schema.primaryKey);
    const before = await pouch.getIndexes();
    const existingIndexes: Set<string> = new Set(
        before.indexes.map(idx => idx.name)
    );

    await Promise.all(
        schema.indexes.map(async (indexMaybeArray) => {
            let indexArray: MaybeReadonly<string[]> = isMaybeReadonlyArray(indexMaybeArray) ? indexMaybeArray : [indexMaybeArray];

            /**
             * replace primary key with _id
             * because that is the enforced primary key on pouchdb.
             */
            indexArray = indexArray.map(key => {
                if (key === primaryKey) {
                    return '_id';
                } else {
                    return key;
                }
            });

            const indexName = getPouchIndexDesignDocNameByIndex(indexArray);
            if (existingIndexes.has(indexName)) {
                // index already exists
                return;
            }

            /**
             * TODO we might have even better performance by doing a pouch.bulkDocs()
             * on index creation
             */
            return pouch.createIndex({
                name: indexName,
                ddoc: indexName,
                index: {
                    fields: indexArray
                }
            });
        })
    );
}

/**
 * returns the pouchdb-database-name
 */
export function getPouchLocation(
    dbName: string,
    collectionName: string,
    schemaVersion: number
): string {
    const prefix = dbName + '-rxdb-' + schemaVersion + '-';
    if (!collectionName.includes('/')) {
        return prefix + collectionName;
    } else {
        // if collectionName is a path, we have to prefix the last part only
        const split = collectionName.split('/');
        const last = split.pop();

        let ret = split.join('/');
        ret += '/' + prefix + last;
        return ret;
    }
}


let addedRxDBPouchPlugins = false;

export function getRxStoragePouch(
    adapter: any,
    pouchSettings?: PouchSettings
): RxStoragePouch {
<<<<<<< HEAD
    polyfillPouchdbEnvVariables();
=======
    if (!addedRxDBPouchPlugins) {
        addedRxDBPouchPlugins = true;
        addPouchPlugin(PouchDBFind);
        addCustomEventsPluginToPouch();
    }

>>>>>>> 152b063d
    if (!adapter) {
        throw new Error('adapter missing');
    }
    const storage = new RxStoragePouch(adapter, pouchSettings);
    return storage;
}<|MERGE_RESOLUTION|>--- conflicted
+++ resolved
@@ -201,16 +201,13 @@
     adapter: any,
     pouchSettings?: PouchSettings
 ): RxStoragePouch {
-<<<<<<< HEAD
-    polyfillPouchdbEnvVariables();
-=======
     if (!addedRxDBPouchPlugins) {
         addedRxDBPouchPlugins = true;
+        polyfillPouchdbEnvVariables();
         addPouchPlugin(PouchDBFind);
         addCustomEventsPluginToPouch();
     }
 
->>>>>>> 152b063d
     if (!adapter) {
         throw new Error('adapter missing');
     }
