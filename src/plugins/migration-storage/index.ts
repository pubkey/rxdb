--- conflicted
+++ resolved
@@ -6,16 +6,11 @@
     BulkWriteRow,
     RxStorageBulkWriteResponse,
     randomCouchString,
-    now,
     RxStorage,
     blobToBase64String,
     prepareQuery,
-<<<<<<< HEAD
-    PreparedQuery
-=======
     PreparedQuery,
     FilledMangoQuery
->>>>>>> 2f93556f
 } from '../../index.ts';
 
 export type RxStorageOld<A, B> = RxStorage<A, B> | any;
@@ -113,17 +108,12 @@
     });
 
 
-<<<<<<< HEAD
-    const plainQuery = {
-        selector: {},
-=======
     const plainQuery: FilledMangoQuery<RxDocType> = {
         selector: {
             _deleted: {
                 $eq: false
             }
         } as any,
->>>>>>> 2f93556f
         limit: batchSize,
         sort: [{ [primaryPath]: 'asc' } as any],
         skip: 0
@@ -136,11 +126,7 @@
      * TODO remove this in the next major version. v16.
      */
     let preparedQuery: PreparedQuery<RxDocType>;
-<<<<<<< HEAD
     if (oldStorage.statics && oldStorage.statics.prepareQuery) {
-=======
-    if (oldStorage.statics.prepareQuery) {
->>>>>>> 2f93556f
         preparedQuery = oldStorage.statics.prepareQuery(
             schema,
             plainQuery
