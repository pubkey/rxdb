--- conflicted
+++ resolved
@@ -227,20 +227,14 @@
             return false;
         }
 
-<<<<<<< HEAD
-        // this assumes that there will be always only one property in the response
-        // is this correct?
-        const data: any[] = result.data[Object.keys(result.data)[0]];
+        const dataPath = (this.pull as any).dataPath || ['data', Object.keys(result.data)[0]];
+        const data: any[] = objectPath.get(result, dataPath);
 
         // optimisation shortcut, do not proceed if there are no documents.
         if (data.length === 0) {
             return true;
         }
 
-=======
-        const dataPath = (this.pull as any).dataPath || ['data', Object.keys(result.data)[0]];
-        const data: any[] = objectPath.get(result, dataPath);
->>>>>>> 82f3e880
         const modified: any[] = (await Promise.all(data
             .map(async (doc: any) => await (this.pull as any).modifier(doc))
         )).filter(doc => !!doc);
