import type {
    RxStorage,
    RxStorageInstanceCreationParams
} from '../../types/index.d.ts';

import { ensureRxStorageInstanceParamsAreCorrect } from '../../rx-storage-helper.ts';
import { RX_STORAGE_NAME_MONGODB } from './mongodb-helper.ts';
import type { MongoDBDatabaseSettings, MongoDBSettings, MongoDBStorageInternals } from './mongodb-types.ts';
import { RxStorageInstanceMongoDB, createMongoDBStorageInstance } from './rx-storage-instance-mongodb.ts';

<<<<<<< HEAD
=======

export const RxStorageMongoDBStatics: RxStorageStatics = {
    checkpointSchema: DEFAULT_CHECKPOINT_SCHEMA
};
>>>>>>> 2f93556f

export class RxStorageMongoDB implements RxStorage<MongoDBStorageInternals, MongoDBSettings> {
    public name = RX_STORAGE_NAME_MONGODB;

    constructor(
        public databaseSettings: MongoDBDatabaseSettings
    ) { }

    public createStorageInstance<RxDocType>(
        params: RxStorageInstanceCreationParams<RxDocType, MongoDBSettings>
    ): Promise<RxStorageInstanceMongoDB<RxDocType>> {
        ensureRxStorageInstanceParamsAreCorrect(params);
        return createMongoDBStorageInstance(this, params, this.databaseSettings);
    }
}

export function getRxStorageMongoDB(
    databaseSettings: MongoDBDatabaseSettings
): RxStorageMongoDB {
    const storage = new RxStorageMongoDB(databaseSettings);
    return storage;
}<|MERGE_RESOLUTION|>--- conflicted
+++ resolved
@@ -7,14 +7,6 @@
 import { RX_STORAGE_NAME_MONGODB } from './mongodb-helper.ts';
 import type { MongoDBDatabaseSettings, MongoDBSettings, MongoDBStorageInternals } from './mongodb-types.ts';
 import { RxStorageInstanceMongoDB, createMongoDBStorageInstance } from './rx-storage-instance-mongodb.ts';
-
-<<<<<<< HEAD
-=======
-
-export const RxStorageMongoDBStatics: RxStorageStatics = {
-    checkpointSchema: DEFAULT_CHECKPOINT_SCHEMA
-};
->>>>>>> 2f93556f
 
 export class RxStorageMongoDB implements RxStorage<MongoDBStorageInternals, MongoDBSettings> {
     public name = RX_STORAGE_NAME_MONGODB;
