import {
    BehaviorSubject,
    Observable,
    merge
} from 'rxjs';
import {
    mergeMap,
    filter,
    map,
    startWith,
    distinctUntilChanged,
    shareReplay
} from 'rxjs/operators';
import {
    sortObject,
    pluginMissing,
    overwriteGetterForCaching,
    now,
    PROMISE_RESOLVE_FALSE,
    RXJS_SHARE_REPLAY_DEFAULTS,
    ensureNotFalsy,
    areRxDocumentArraysEqual,
    appendToArray
} from './plugins/utils/index.ts';
import {
    newRxError,
    rxStorageWriteErrorToRxError
} from './rx-error.ts';
import {
    runPluginHooks
} from './hooks.ts';
import type {
    RxCollection,
    RxDocument,
    RxQueryOP,
    RxQuery,
    MangoQuery,
    MangoQuerySortPart,
    MangoQuerySelector,
    PreparedQuery,
    RxDocumentWriteData,
    RxDocumentData,
    QueryMatcher,
    ModifyFunction,
    RxStorageChangeEvent
} from './types/index.d.ts';
import { calculateNewResults } from './event-reduce.ts';
import { triggerCacheReplacement } from './query-cache.ts';
import {
    getQueryMatcher,
    normalizeMangoQuery,
    prepareQuery,
    runQueryUpdateFunction

} from './rx-query-helper.ts';
import { RxQuerySingleResult } from './rx-query-single-result.ts';

let _queryCount = 0;
const newQueryID = function (): number {
    return ++_queryCount;
};

export class RxQueryBase<
    RxDocType,
    RxQueryResult,
    OrmMethods = {},
    Reactivity = unknown,
> {

    public id: number = newQueryID();

    /**
     * Some stats then are used for debugging and cache replacement policies
     */
    public _execOverDatabaseCount: number = 0;
    public _creationTime = now();

    // used in the query-cache to determine if the RxQuery can be cleaned up.
    public _lastEnsureEqual = 0;

    public uncached = false;

    // used to count the subscribers to the query
    public refCount$ = new BehaviorSubject(null);

    public isFindOneByIdQuery: false | string | string[];


    /**
     * Contains the current result state
     * or null if query has not run yet.
     */
    public _result: RxQuerySingleResult<RxDocType> | null = null;


    constructor(
        public op: RxQueryOP,
        public mangoQuery: Readonly<MangoQuery<RxDocType>>,
        public collection: RxCollection<RxDocType>,
        // used by some plugins
        public other: any = {}
    ) {
        if (!mangoQuery) {
            this.mangoQuery = _getDefaultQuery();
        }

        this.isFindOneByIdQuery = isFindOneByIdQuery(
            this.collection.schema.primaryPath as string,
            mangoQuery
        );
    }
    get $(): Observable<RxQueryResult> {
        if (!this._$) {
            const results$ = this.collection.eventBulks$.pipe(
                /**
                 * Performance shortcut.
                 * Changes to local documents are not relevant for the query.
                 */
                filter(bulk => !bulk.isLocal),
                /**
                 * Start once to ensure the querying also starts
                 * when there where no changes.
                 */
                startWith(null),
                // ensure query results are up to date.
                mergeMap(() => _ensureEqual(this as any)),
                // use the current result set, written by _ensureEqual().
                map(() => this._result),
                // do not run stuff above for each new subscriber, only once.
                shareReplay(RXJS_SHARE_REPLAY_DEFAULTS),
                // do not proceed if result set has not changed.
                distinctUntilChanged((prev, curr) => {
                    if (prev && prev.time === ensureNotFalsy(curr).time) {
                        return true;
                    } else {
                        return false;
                    }
                }),
                filter(result => !!result),
                /**
                 * Map the result set to a single RxDocument or an array,
                 * depending on query type
                 */
                map((result) => {
                    return ensureNotFalsy(result).getValue();
                })
            );

            this._$ = merge<any>(
                results$,
                /**
                 * Also add the refCount$ to the query observable
                 * to allow us to count the amount of subscribers.
                 */
                this.refCount$.pipe(
                    filter(() => false)
                )
            );
        }
        return this._$ as any;
    }

    get $$(): Reactivity {
        const reactivity = this.collection.database.getReactivityFactory();
        return reactivity.fromObservable(
            this.$,
            undefined,
            this.collection.database
        ) as any;
    }

    // stores the changeEvent-number of the last handled change-event
    public _latestChangeEvent: -1 | number = -1;

    /**
     * ensures that the exec-runs
     * are not run in parallel
     */
    public _ensureEqualQueue: Promise<boolean> = PROMISE_RESOLVE_FALSE;

    /**
     * Returns an observable that emits the results
     * This should behave like an rxjs-BehaviorSubject which means:
     * - Emit the current result-set on subscribe
     * - Emit the new result-set when an RxChangeEvent comes in
     * - Do not emit anything before the first result-set was created (no null)
     */
    public _$?: Observable<RxQueryResult>;

    /**
     * set the new result-data as result-docs of the query
     * @param newResultData json-docs that were received from the storage
     */
    _setResultData(newResultData: RxDocumentData<RxDocType>[] | number | Map<string, RxDocumentData<RxDocType>>): void {
        if (typeof newResultData === 'undefined') {
            throw newRxError('QU18', {
                database: this.collection.database.name,
                collection: this.collection.name
            });
        }
        if (typeof newResultData === 'number') {
            this._result = new RxQuerySingleResult<RxDocType>(
                this as any,
                [],
                newResultData
            );
            return;
        } else if (newResultData instanceof Map) {
            newResultData = Array.from((newResultData as Map<string, RxDocumentData<RxDocType>>).values());
        }

        const newQueryResult = new RxQuerySingleResult<RxDocType>(
            this as any,
            newResultData,
            newResultData.length
        );
        this._result = newQueryResult;
    }

    /**
     * executes the query on the database
     * @return results-array with document-data
     */
    async _execOverDatabase(): Promise<{
        result: RxDocumentData<RxDocType>[] | number;
        counter: number;
    }> {
        this._execOverDatabaseCount = this._execOverDatabaseCount + 1;
        if (this.op === 'count') {
            const preparedQuery = this.getPreparedQuery();
            const countResult = await this.collection.storageInstance.count(preparedQuery);
            if (countResult.mode === 'slow' && !this.collection.database.allowSlowCount) {
                throw newRxError('QU14', {
                    collection: this.collection,
                    queryObj: this.mangoQuery
                });
            } else {
                return {
                    result: countResult.count,
                    counter: this.collection._changeEventBuffer.getCounter()
                };
            }
        }

        if (this.op === 'findByIds') {
            const ids: string[] = ensureNotFalsy(this.mangoQuery.selector as any)[this.collection.schema.primaryPath].$in;
            const ret = new Map<string, RxDocument<RxDocType>>();
            const mustBeQueried: string[] = [];
            // first try to fill from docCache
            ids.forEach(id => {
                const docData = this.collection._docCache.getLatestDocumentDataIfExists(id);
                if (docData) {
                    if (!docData._deleted) {
                        const doc = this.collection._docCache.getCachedRxDocument(docData);
                        ret.set(id, doc);
                    }
                } else {
                    mustBeQueried.push(id);
                }
            });
            // everything which was not in docCache must be fetched from the storage
            if (mustBeQueried.length > 0) {
                const docs = await this.collection.storageInstance.findDocumentsById(mustBeQueried, false);
                docs.forEach(docData => {
                    const doc = this.collection._docCache.getCachedRxDocument(docData);
                    ret.set(doc.primary, doc);
                });
            }
            return {
                result: ret as any,
                counter: this.collection._changeEventBuffer.getCounter()
            };
        }

        const result = await queryCollection<RxDocType>(this as any);
        return {
            result: result.docs,
            counter: result.counter
        };
    }

    /**
     * Execute the query
     * To have an easier implementations,
     * just subscribe and use the first result
     */
    public exec(throwIfMissing: true): Promise<RxDocument<RxDocType, OrmMethods, Reactivity>>;
    public exec(): Promise<RxQueryResult>;
    public async exec(throwIfMissing?: boolean): Promise<any> {
        if (throwIfMissing && this.op !== 'findOne') {
            throw newRxError('QU9', {
                collection: this.collection.name,
                query: this.mangoQuery,
                op: this.op
            });
        }

        /**
         * run _ensureEqual() here,
         * this will make sure that errors in the query which throw inside of the RxStorage,
         * will be thrown at this execution context and not in the background.
         */
        await _ensureEqual(this as any);
        const useResult = ensureNotFalsy(this._result);
        return useResult.getValue(throwIfMissing);
    }



    /**
     * cached call to get the queryMatcher
     * @overwrites itself with the actual value
     */
    get queryMatcher(): QueryMatcher<RxDocumentWriteData<RxDocType>> {
        const schema = this.collection.schema.jsonSchema;
        const normalizedQuery = normalizeMangoQuery(
            this.collection.schema.jsonSchema,
            this.mangoQuery
        );
        return overwriteGetterForCaching(
            this,
            'queryMatcher',
            getQueryMatcher(
                schema,
                normalizedQuery
            ) as any
        );
    }

    /**
     * returns a string that is used for equal-comparisons
     * @overwrites itself with the actual value
     */
    toString(): string {
        const stringObj = sortObject({
            op: this.op,
            query: normalizeMangoQuery<RxDocType>(
                this.collection.schema.jsonSchema,
                this.mangoQuery
            ),
            other: this.other
        }, true);
        const value = JSON.stringify(stringObj);
        this.toString = () => value;
        return value;
    }

    /**
     * returns the prepared query
     * which can be send to the storage instance to query for documents.
     * @overwrites itself with the actual value.
     */
    getPreparedQuery(): PreparedQuery<RxDocType> {
        const hookInput = {
            rxQuery: this,
            // can be mutated by the hooks so we have to deep clone first.
            mangoQuery: normalizeMangoQuery<RxDocType>(
                this.collection.schema.jsonSchema,
                this.mangoQuery
            )
        };
        (hookInput.mangoQuery.selector as any)._deleted = { $eq: false };
        if (hookInput.mangoQuery.index) {
            hookInput.mangoQuery.index.unshift('_deleted');
        }
        runPluginHooks('prePrepareQuery', hookInput);

        const value = prepareQuery(
            this.collection.schema.jsonSchema,
            hookInput.mangoQuery as any
        );

        this.getPreparedQuery = () => value;
        return value;
    }

    /**
     * returns true if the document matches the query,
     * does not use the 'skip' and 'limit'
     */
    doesDocumentDataMatch(docData: RxDocType | any): boolean {
        // if doc is deleted, it cannot match
        if (docData._deleted) {
            return false;
        }

        return this.queryMatcher(docData);
    }

    /**
     * deletes all found documents
     * @return promise with deleted documents
     */
    async remove(): Promise<RxQueryResult> {
        const docs = await this.exec();
        if (Array.isArray(docs)) {
            const result = await this.collection.bulkRemove(docs);
            if (result.error.length > 0) {
                throw rxStorageWriteErrorToRxError(result.error[0]);
            } else {
                return result.success as any;
            }
        } else {
            return (docs as any).remove();
        }
    }
    incrementalRemove(): Promise<RxQueryResult> {
        return runQueryUpdateFunction(
            this.asRxQuery,
            (doc) => doc.incrementalRemove(),
        );
    }


    /**
     * helper function to transform RxQueryBase to RxQuery type
     */
    get asRxQuery(): RxQuery<RxDocType, RxQueryResult> {
        return this as any;
    }

    /**
     * updates all found documents
     * @overwritten by plugin (optional)
     */
    update(_updateObj: any): Promise<RxQueryResult> {
        throw pluginMissing('update');
    }

    patch(patch: Partial<RxDocType>): Promise<RxQueryResult> {
        return runQueryUpdateFunction(
            this.asRxQuery,
            (doc) => doc.patch(patch),
        );
    }
    incrementalPatch(patch: Partial<RxDocType>): Promise<RxQueryResult> {
        return runQueryUpdateFunction(
            this.asRxQuery,
            (doc) => doc.incrementalPatch(patch),
        );
    }
    modify(mutationFunction: ModifyFunction<RxDocType>): Promise<RxQueryResult> {
        return runQueryUpdateFunction(
            this.asRxQuery,
            (doc) => doc.modify(mutationFunction),
        );
    }
    incrementalModify(mutationFunction: ModifyFunction<RxDocType>): Promise<RxQueryResult> {
        return runQueryUpdateFunction(
            this.asRxQuery,
            (doc) => doc.incrementalModify(mutationFunction),
        );
    }


    // we only set some methods of query-builder here
    // because the others depend on these ones
    where(_queryObj: MangoQuerySelector<RxDocType> | keyof RxDocType | string): RxQuery<RxDocType, RxQueryResult> {
        throw pluginMissing('query-builder');
    }
    sort(_params: string | MangoQuerySortPart<RxDocType>): RxQuery<RxDocType, RxQueryResult> {
        throw pluginMissing('query-builder');
    }
    skip(_amount: number | null): RxQuery<RxDocType, RxQueryResult> {
        throw pluginMissing('query-builder');
    }
    limit(_amount: number | null): RxQuery<RxDocType, RxQueryResult> {
        throw pluginMissing('query-builder');
    }
}


export function _getDefaultQuery<RxDocType>(): MangoQuery<RxDocType> {
    return {
        selector: {}
    };
}

/**
 * run this query through the QueryCache
 */
export function tunnelQueryCache<RxDocumentType, RxQueryResult>(
    rxQuery: RxQueryBase<RxDocumentType, RxQueryResult>
): RxQuery<RxDocumentType, RxQueryResult> {
    return rxQuery.collection._queryCache.getByQuery(rxQuery as any);
}

export function createRxQuery<RxDocType>(
    op: RxQueryOP,
    queryObj: MangoQuery<RxDocType>,
    collection: RxCollection<RxDocType>,
    other?: any
) {
    runPluginHooks('preCreateRxQuery', {
        op,
        queryObj,
        collection,
        other
    });

    let ret = new RxQueryBase<RxDocType, any>(op, queryObj, collection, other);

    // ensure when created with same params, only one is created
    ret = tunnelQueryCache(ret);
    triggerCacheReplacement(collection);

    return ret;
}

/**
 * Check if the current results-state is in sync with the database
 * which means that no write event happened since the last run.
 * @return false if not which means it should re-execute
 */
function _isResultsInSync(rxQuery: RxQueryBase<any, any>): boolean {
    const currentLatestEventNumber = rxQuery.asRxQuery.collection._changeEventBuffer.getCounter();
    if (rxQuery._latestChangeEvent >= currentLatestEventNumber) {
        return true;
    } else {
        return false;
    }
}


/**
 * wraps __ensureEqual()
 * to ensure it does not run in parallel
 * @return true if has changed, false if not
 */
async function _ensureEqual(rxQuery: RxQueryBase<any, any>): Promise<boolean> {
    if (rxQuery.collection.awaitBeforeReads.size > 0) {
        await Promise.all(Array.from(rxQuery.collection.awaitBeforeReads).map(fn => fn()));
    }

    rxQuery._ensureEqualQueue = rxQuery._ensureEqualQueue
        .then(() => __ensureEqual(rxQuery));
    return rxQuery._ensureEqualQueue;
}

/**
 * ensures that the results of this query is equal to the results which a query over the database would give
 * @return true if results have changed
 */
function __ensureEqual<RxDocType>(rxQuery: RxQueryBase<RxDocType, any>): Promise<boolean> {
    rxQuery._lastEnsureEqual = now();

    /**
     * Optimisation shortcuts
     */
    if (
        // db is closed
        rxQuery.collection.database.closed ||
        // nothing happened since last run
        _isResultsInSync(rxQuery)
    ) {
        return PROMISE_RESOLVE_FALSE;
    }

    let ret = false;
    let mustReExec = false; // if this becomes true, a whole execution over the database is made
    let changePoint = rxQuery._latestChangeEvent + 1;
    if (rxQuery._latestChangeEvent === -1) {
        // have not executed yet -> must run
        mustReExec = true;
        changePoint = rxQuery.asRxQuery.collection._changeEventBuffer.getCounter() + 1;
    }

    function caluateChanges(trust: boolean = true) {
        const missedChangeEvents = rxQuery.asRxQuery.collection._changeEventBuffer.getFrom(changePoint);
        if (missedChangeEvents === null) {
            // changeEventBuffer is of bounds -> we must re-execute over the database
            mustReExec = true;
        } else {
<<<<<<< HEAD
=======
            rxQuery._latestChangeEvent = rxQuery.asRxQuery.collection._changeEventBuffer.getCounter();
>>>>>>> 9c45b352
            const runChangeEvents: RxStorageChangeEvent<RxDocType>[] = rxQuery.asRxQuery.collection
                ._changeEventBuffer
                .reduceByLastOfDoc(missedChangeEvents);

            if (rxQuery.op === 'count') {
                // 'count' query
                const previousCount = ensureNotFalsy(rxQuery._result).count;
                let newCount = previousCount;
                runChangeEvents.forEach(cE => {
                    const didMatchBefore = cE.previousDocumentData && rxQuery.doesDocumentDataMatch(cE.previousDocumentData);
                    const doesMatchNow = rxQuery.doesDocumentDataMatch(cE.documentData);

                    if (!didMatchBefore && doesMatchNow) {
                        newCount++;
                    }
                    if (didMatchBefore && !doesMatchNow) {
                        newCount--;
                    }
                });
                if (newCount !== previousCount) {
                    ret = true; // true because results changed
                    rxQuery._setResultData(newCount as any);
                }
            } else {
                // 'find' or 'findOne' query
                const eventReduceResult = calculateNewResults(
                    rxQuery as any,
                    runChangeEvents, { idempotentCheck: trust }
                );
                if (eventReduceResult.runFullQueryAgain) {
                    // could not calculate the new results, execute must be done
                    mustReExec = true;
                } else if (eventReduceResult.changed) {
                    // we got the new results, we do not have to re-execute, mustReExec stays false
                    ret = true; // true because results changed
                    rxQuery._setResultData(eventReduceResult.newResults as any);
                }
            }
        }

    }

    /**
     * try to use EventReduce to calculate the new results
     */
    if (!mustReExec) {
        rxQuery._latestChangeEvent = rxQuery.asRxQuery.collection._changeEventBuffer.getCounter();
        caluateChanges();
    }

    // oh no we have to re-execute the whole query over the database
    if (mustReExec) {
        return rxQuery._execOverDatabase()
            .then(result => {
                const newResultData = result.result;

                /**
                 * The RxStorage is defined to always first emit events and then return
                 * on bulkWrite() calls. So here we have to use the counter AFTER the execOverDatabase()
                 * has been run, not the one from before.
                 */
                rxQuery._latestChangeEvent = result.counter;

                // A count query needs a different has-changed check.
                if (typeof newResultData === 'number') {
                    if (
                        !rxQuery._result ||
                        newResultData !== rxQuery._result.count
                    ) {
                        ret = true;
                        rxQuery._setResultData(newResultData as any);
                        caluateChanges(false);
                    }
                    return ret;
                }
                if (
                    !rxQuery._result ||
                    !areRxDocumentArraysEqual(
                        rxQuery.collection.schema.primaryPath,
                        newResultData,
                        rxQuery._result.docsData
                    )
                ) {
                    ret = true; // true because results changed
                    rxQuery._setResultData(newResultData as any);
                    caluateChanges(false);
                }
                return ret;
            });
    }
    return Promise.resolve(ret); // true if results have changed
}


/**
 * Runs the query over the storage instance
 * of the collection.
 * Does some optimizations to ensure findById is used
 * when specific queries are used.
 */
export async function queryCollection<RxDocType>(
    rxQuery: RxQuery<RxDocType> | RxQueryBase<RxDocType, any>
): Promise<{
    docs: RxDocumentData<RxDocType>[];
    /**
     * We need to remember the counter directly here
     * because getting if after the returned Promise is resolved,
     * can result in a value that no longer matches the result set.
     */
    counter: number;
}> {
    let docs: RxDocumentData<RxDocType>[] = [];
    const collection = rxQuery.collection;

    /**
     * Optimizations shortcut.
     * If query is find-one-document-by-id,
     * then we do not have to use the slow query() method
     * but instead can use findDocumentsById()
     */
    if (rxQuery.isFindOneByIdQuery) {
        if (Array.isArray(rxQuery.isFindOneByIdQuery)) {
            let docIds = rxQuery.isFindOneByIdQuery;
            docIds = docIds.filter(docId => {
                // first try to fill from docCache
                const docData = rxQuery.collection._docCache.getLatestDocumentDataIfExists(docId);
                if (docData) {
                    if (!docData._deleted) {
                        docs.push(docData);
                    }
                    return false;
                } else {
                    return true;
                }
            });
            // otherwise get from storage
            if (docIds.length > 0) {
                const docsFromStorage = await collection.storageInstance.findDocumentsById(docIds, false);
                appendToArray(docs, docsFromStorage);
            }
        } else {
            const docId = rxQuery.isFindOneByIdQuery;

            // first try to fill from docCache
            let docData = rxQuery.collection._docCache.getLatestDocumentDataIfExists(docId);
            if (!docData) {
                // otherwise get from storage
                const fromStorageList = await collection.storageInstance.findDocumentsById([docId], false);
                if (fromStorageList[0]) {
                    docData = fromStorageList[0];
                }
            }
            if (docData && !docData._deleted) {
                docs.push(docData);
            }
        }
    } else {
        const preparedQuery = rxQuery.getPreparedQuery();
        const queryResult = await collection.storageInstance.query(preparedQuery);
        docs = queryResult.documents;
    }
    return {
        docs,
        counter: collection._changeEventBuffer.getCounter()
    };

}

/**
 * Returns true if the given query
 * selects exactly one document by its id.
 * Used to optimize performance because these kind of
 * queries do not have to run over an index and can use get-by-id instead.
 * Returns false if no query of that kind.
 * Returns the document id otherwise.
 */
export function isFindOneByIdQuery(
    primaryPath: string,
    query: MangoQuery<any>
): false | string | string[] {
    // must have exactly one operator which must be $eq || $in
    if (
        !query.skip &&
        query.selector &&
        Object.keys(query.selector).length === 1 &&
        query.selector[primaryPath]
    ) {
        const value: any = query.selector[primaryPath];
        if (typeof value === 'string') {
            return value;
        } else if (
            Object.keys(value).length === 1 &&
            typeof value.$eq === 'string'
        ) {
            return value.$eq;
        }

        // same with $in string arrays
        if (
            Object.keys(value).length === 1 &&
            Array.isArray(value.$eq) &&
            // must only contain strings
            !(value.$eq as any[]).find(r => typeof r !== 'string')
        ) {
            return value.$eq;
        }
    }
    return false;
}



export function isRxQuery(obj: any): boolean {
    return obj instanceof RxQueryBase;
}<|MERGE_RESOLUTION|>--- conflicted
+++ resolved
@@ -571,10 +571,7 @@
             // changeEventBuffer is of bounds -> we must re-execute over the database
             mustReExec = true;
         } else {
-<<<<<<< HEAD
-=======
             rxQuery._latestChangeEvent = rxQuery.asRxQuery.collection._changeEventBuffer.getCounter();
->>>>>>> 9c45b352
             const runChangeEvents: RxStorageChangeEvent<RxDocType>[] = rxQuery.asRxQuery.collection
                 ._changeEventBuffer
                 .reduceByLastOfDoc(missedChangeEvents);
