--- conflicted
+++ resolved
@@ -65,21 +65,12 @@
         this._repStates = [];
         this.pouch = null; // this is needed to preserve this name
 
-<<<<<<< HEAD
         // not initialized.
         this.length = -1;
 
-        // set HOOKS-functions dynamically
-        HOOKS_KEYS.forEach(key => {
-            HOOKS_WHEN.map(when => {
-                const fnName = when + ucfirst(key);
-                this[fnName] = (fun, parallel) => this.addHook(when, key, fun, parallel);
-            });
-        });
-=======
         _applyHookFunctions(this);
->>>>>>> c8c00f8f
-    }
+    }
+
     prepare() {
         this.pouch = this.database._spawnPouchDB(this.name, this.schema.version, this._pouchSettings);
 
@@ -123,16 +114,11 @@
                 }
             })
         );
-<<<<<<< HEAD
-
 
         // update initial length -> starts at 0
         this.pouch.allDocs().then(entries => {
             this.length = entries ? entries.rows.length : 0;
         });
-    }
-=======
->>>>>>> c8c00f8f
 
         return Promise.all([
             spawnedPouchPromise,
