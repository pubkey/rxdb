--- conflicted
+++ resolved
@@ -16,11 +16,7 @@
 
 
 class RxQuery {
-<<<<<<< HEAD
-    constructor(queryObj = defaultQuery, collection, op) {
-=======
     constructor(op, queryObj = defaultQuery, collection) {
->>>>>>> ca2323f8
         this.op = op;
         this.collection = collection;
         this.defaultQuery = false;
@@ -176,24 +172,6 @@
     }
 
     get $() {
-<<<<<<< HEAD
-        if (!this._subject) {
-            this._subject = new util.Rx.BehaviorSubject(null);
-            this._obsRunning = false;
-            const collection$ = this.collection.$
-                .filter(cEvent => ['INSERT', 'UPDATE', 'REMOVE'].includes(cEvent.data.op))
-                .startWith(1)
-                .filter(x => !this._obsRunning)
-                .do(x => this._obsRunning = true)
-                .mergeMap(async(cEvent) => {
-                    const overwriteLimit = this.op === 'findOne' ? 1 : null;
-                    const docs = await this.collection._pouchFind(this, overwriteLimit);
-                    return docs;
-                })
-                .do(x => this._obsRunning = false)
-                .distinctUntilChanged((prev, now) => {
-                    return util.fastUnsecureHash(prev) == util.fastUnsecureHash(now);
-=======
         if (!this._observable$) {
 
             const res$ = this._results$
@@ -201,7 +179,6 @@
                     const hasChanged = await this._ensureEqual();
                     if (hasChanged) return 'WAITFORNEXTEMIT';
                     return results;
->>>>>>> ca2323f8
                 })
                 .filter(results => results != 'WAITFORNEXTEMIT')
                 .asObservable();
@@ -215,26 +192,11 @@
                     res$,
                     changeEvents$
                 )
-<<<<<<< HEAD
-                .filter(x => (typeof x != 'string' || x != ''))
-                .map(x => {
-                    if (x === null) return null;
-                    switch (this.op) {
-                        case 'find':
-                            return x;
-                            break;
-                        case 'findOne':
-                            if (x.length === 0) return null;
-                            return x[0];
-                            break;
-                    }
-=======
                 .filter(x => x != null)
                 .map(results => {
                     if (this.op != 'findOne') return results;
                     else if (results.length == 0) return null;
                     else return results[0];
->>>>>>> ca2323f8
                 });
         }
         return this._observable$;
@@ -414,21 +376,13 @@
 };
 
 let protoMerged = false;
-<<<<<<< HEAD
-export function create(queryObj = defaultQuery, collection, op = 'find') {
-=======
 export function create(op, queryObj = defaultQuery, collection) {
->>>>>>> ca2323f8
     if (typeof queryObj !== 'object')
         throw new TypeError('query must be an object');
     if (Array.isArray(queryObj))
         throw new TypeError('query cannot be an array');
 
-<<<<<<< HEAD
-    const ret = new RxQuery(queryObj, collection, op);
-=======
     const ret = new RxQuery(op, queryObj, collection);
->>>>>>> ca2323f8
 
     if (!protoMerged) {
         protoMerged = true;
