/**
 * For some RxStorage implementations,
 * we need to use our custom crafted indexes
 * so we can easily iterate over them. And sort plain arrays of document data.
 */

import { getSchemaByObjectPath } from './rx-schema-helper';
import type {
    JsonSchema,
    RxDocumentData,
    RxJsonSchema
} from './types';
import {
    ensureNotFalsy,
    objectPathMonad,
    ObjectPathMonadFunction
} from './util';
import { INDEX_MAX } from './query-planner';


/**
 * Crafts an indexable string that can be used
 * to check if a document would be sorted below or above 
 * another documents, dependent on the index values.
 * @monad for better performance
 * 
 * IMPORTANT: Performance is really important here
 * which is why we code so 'strange'.
 * Always run performance tests when you want to
 * change something in this method.
 */
export function getIndexableStringMonad<RxDocType>(
    schema: RxJsonSchema<RxDocumentData<RxDocType>>,
    index: string[]
): (docData: RxDocumentData<RxDocType>) => string {

    /**
     * Prepare all relevant information
     * outside of the returned function
     * to save performance when the returned
     * function is called many times.
     */
    const fieldNameProperties: {
        fieldName: string;
        schemaPart: JsonSchema;
        /*
         * Only in number fields.
         */
        parsedLengths?: ParsedLengths;
        getValueFn: ObjectPathMonadFunction<RxDocType>;
    }[] = index.map(fieldName => {
        const schemaPart = getSchemaByObjectPath(
            schema,
            fieldName
        );
        const type = schemaPart.type;
        let parsedLengths: ParsedLengths | undefined;
        if (type === 'number' || type === 'integer') {
            parsedLengths = getStringLengthOfIndexNumber(
                schemaPart
            );
        }

        return {
            fieldName,
            schemaPart,
            parsedLengths,
            hasComplexPath: fieldName.includes('.'),
            getValueFn: objectPathMonad(fieldName)
        }
    });


    const ret = function (docData: RxDocumentData<RxDocType>): string {
        let str = '';
        fieldNameProperties.forEach(props => {
            const schemaPart = props.schemaPart;
            const type = schemaPart.type;

            let fieldValue = props.getValueFn(docData);

            if (type === 'string') {
                if (!fieldValue) {
                    fieldValue = '';
                }
                str += fieldValue.padEnd(schemaPart.maxLength as number, ' ');
            } else if (type === 'boolean') {
                const boolToStr = fieldValue ? '1' : '0';
                str += boolToStr;
            } else {
                const parsedLengths = ensureNotFalsy(props.parsedLengths);
                if (!fieldValue) {
                    fieldValue = 0;
                }
                str += getNumberIndexString(
                    parsedLengths,
                    fieldValue
                );
            }
        });
        return str;
    }
    return ret;
}

declare type ParsedLengths = {
    nonDecimals: number;
    decimals: number;
    roundedMinimum: number;
};
export function getStringLengthOfIndexNumber(
    schemaPart: JsonSchema
): ParsedLengths {
    const minimum = Math.floor(schemaPart.minimum as number);
    const maximum = Math.ceil(schemaPart.maximum as number);
    const multipleOf: number = schemaPart.multipleOf as number;

    const valueSpan = maximum - minimum;
    const nonDecimals = valueSpan.toString().length;

    const multipleOfParts = multipleOf.toString().split('.');
    let decimals = 0;
    if (multipleOfParts.length > 1) {
        decimals = multipleOfParts[1].length;
    }
    return {
        nonDecimals,
        decimals,
        roundedMinimum: minimum
    };
}


export function getNumberIndexString(
    parsedLengths: ParsedLengths,
    fieldValue: number
): string {
    let str: string = '';
    const nonDecimalsValueAsString = (Math.floor(fieldValue) - parsedLengths.roundedMinimum).toString();
    str += nonDecimalsValueAsString.padStart(parsedLengths.nonDecimals, '0');

    const splittedByDecimalPoint = fieldValue.toString().split('.');
    const decimalValueAsString = splittedByDecimalPoint.length > 1 ? splittedByDecimalPoint[1] : '0';

    str += decimalValueAsString.padEnd(parsedLengths.decimals, '0');
    return str;
}

export function getStartIndexStringFromLowerBound(
    schema: RxJsonSchema<any>,
    index: string[],
    lowerBound: (string | boolean | number | null | undefined)[],
    inclusiveStart: boolean
): string {
    let str = '';
    index.forEach((fieldName, idx) => {
        const schemaPart = getSchemaByObjectPath(
            schema,
            fieldName
        );
        const bound = lowerBound[idx];
        const type = schemaPart.type;

        switch (type) {
            case 'string':
                const maxLength = ensureNotFalsy(schemaPart.maxLength);
                if (typeof bound === 'string') {
                    str += (bound as string).padEnd(maxLength, ' ');
                } else {
<<<<<<< HEAD
                    str += ''.padStart(maxLength, inclusiveStart ? ' ' : INDEX_MAX);
=======
                    str += ''.padEnd(maxLength, ' ');
>>>>>>> 8c69237e
                }
                break;
            case 'boolean':
                if (bound === null) {
                    str += inclusiveStart ? '0' : INDEX_MAX;
                } else {
                    const boolToStr = bound ? '1' : '0';
                    str += boolToStr;
                }
                break;
            case 'number':
            case 'integer':
                const parsedLengths = getStringLengthOfIndexNumber(
                    schemaPart
                );
                if (bound === null) {
                    const fillChar = inclusiveStart ? '0' : INDEX_MAX;
                    str += fillChar.repeat(parsedLengths.nonDecimals + parsedLengths.decimals);
                } else {
                    str += getNumberIndexString(
                        parsedLengths,
                        bound as number
                    );
                }
                break;
            default:
                throw new Error('unknown index type ' + type);
        }
    });
    return str;
}


export function getStartIndexStringFromUpperBound(
    schema: RxJsonSchema<any>,
    index: string[],
    upperBound: (string | boolean | number | null | undefined)[],
    inclusiveEnd: boolean
): string {
    let str = '';

    index.forEach((fieldName, idx) => {
        const schemaPart = getSchemaByObjectPath(
            schema,
            fieldName
        );
        const bound = upperBound[idx];
        const type = schemaPart.type;

        switch (type) {
            case 'string':
                const maxLength = ensureNotFalsy(schemaPart.maxLength);
<<<<<<< HEAD
                if (typeof bound === 'string' && bound !== INDEX_MAX) {
                    str += (bound as string).padStart(maxLength, INDEX_MAX);
                } else {
                    str += ''.padStart(maxLength, inclusiveEnd ? INDEX_MAX : ' ');
=======
                if (typeof bound === 'string') {
                    str += (bound as string).padEnd(maxLength, INDEX_MAX);
                } else {
                    str += ''.padEnd(maxLength, INDEX_MAX);
>>>>>>> 8c69237e
                }
                break;
            case 'boolean':
                if (bound === null) {
                    str += inclusiveEnd ? '0' : '1';
                } else {
                    const boolToStr = bound ? '1' : '0';
                    str += boolToStr;
                }
                break;
            case 'number':
            case 'integer':
                const parsedLengths = getStringLengthOfIndexNumber(
                    schemaPart
                );
                if (bound === null || bound === INDEX_MAX) {
                    const fillChar = inclusiveEnd ? '9' : '0';
                    str += fillChar.repeat(parsedLengths.nonDecimals + parsedLengths.decimals);
                } else {
                    str += getNumberIndexString(
                        parsedLengths,
                        bound as number
                    );
                }
                break;
            default:
                throw new Error('unknown index type ' + type);
        }
    });
    return str;
}<|MERGE_RESOLUTION|>--- conflicted
+++ resolved
@@ -167,11 +167,8 @@
                 if (typeof bound === 'string') {
                     str += (bound as string).padEnd(maxLength, ' ');
                 } else {
-<<<<<<< HEAD
-                    str += ''.padStart(maxLength, inclusiveStart ? ' ' : INDEX_MAX);
-=======
+                    // str += ''.padStart(maxLength, inclusiveStart ? ' ' : INDEX_MAX);
                     str += ''.padEnd(maxLength, ' ');
->>>>>>> 8c69237e
                 }
                 break;
             case 'boolean':
@@ -224,17 +221,14 @@
         switch (type) {
             case 'string':
                 const maxLength = ensureNotFalsy(schemaPart.maxLength);
-<<<<<<< HEAD
-                if (typeof bound === 'string' && bound !== INDEX_MAX) {
-                    str += (bound as string).padStart(maxLength, INDEX_MAX);
-                } else {
-                    str += ''.padStart(maxLength, inclusiveEnd ? INDEX_MAX : ' ');
-=======
+                // if (typeof bound === 'string' && bound !== INDEX_MAX) {
+                //     str += (bound as string).padStart(maxLength, INDEX_MAX);
+                // } else {
+                //     str += ''.padStart(maxLength, inclusiveEnd ? INDEX_MAX : ' ');
                 if (typeof bound === 'string') {
                     str += (bound as string).padEnd(maxLength, INDEX_MAX);
                 } else {
                     str += ''.padEnd(maxLength, INDEX_MAX);
->>>>>>> 8c69237e
                 }
                 break;
             case 'boolean':
