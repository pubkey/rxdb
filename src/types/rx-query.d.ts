import {
    RxQueryBase
} from '../rx-query';
import { StringKeys } from './util';

<<<<<<< HEAD

/**
 * Typed Mango Query Selector
 * @link https://github.com/mongodb/node-mongodb-native/blob/26bce4a8debb65df5a42dc8599e886c9c83de10d/src/mongo_types.ts
 * @link https://stackoverflow.com/a/58436959/3443137
 */

type Join<K, P> = K extends string | number ?
    P extends string | number ?
    `${K}${'' extends P ? '' : '.'}${P}`
    : never : never;

export type Paths<T, D extends number = 10> = [D] extends [never] ? never : T extends object ?
    { [K in keyof T]-?: K extends string | number ?
        `${K}` | (Paths<T[K], Prev[D]> extends infer R ? Join<K, R> : never)
        : never
    }[keyof T] : '';

export type Leaves<T, D extends number = 10> = [D] extends [never] ? never : T extends object ?
    { [K in keyof T]-?: Join<K, Leaves<T[K], Prev[D]>> }[keyof T] : '';
type Prev = [never, 0, 1, 2, 3, 4, 5, 6, 7, 8, 9, 10,
    11, 12, 13, 14, 15, 16, 17, 18, 19, 20, ...0[]];

export type PropertyType<Type, Property extends string> = string extends Property
    ? unknown
    : Property extends keyof Type
    ? Type[Property]
    : Property extends `${number}`
    ? Type extends ReadonlyArray<infer ArrayType>
    ? ArrayType
    : unknown
    : Property extends `${infer Key}.${infer Rest}`
    ? Key extends `${number}`
    ? Type extends ReadonlyArray<infer ArrayType>
    ? PropertyType<ArrayType, Rest>
    : unknown
    : Key extends keyof Type
    ? Type[Key] extends Map<string, infer MapType>
    ? MapType
    : PropertyType<Type[Key], Rest>
    : unknown
    : unknown;


export interface MangoQueryOperators<PathValueType> {
    $eq?: PathValueType;
    $gt?: PathValueType;
    $gte?: PathValueType;
    $lt?: PathValueType;
    $lte?: PathValueType;
    $ne?: PathValueType;
    $in?: PathValueType[];
    $nin?: PathValueType[];
    $regex?: string | RegExp;
    $exists?: boolean;
    $type?: 'null' | 'boolean' | 'number' | 'string' | 'array' | 'object';
    $mod?: number;
    $not?: PathValueType;
    $all?: PathValueType[];
=======
/**
 * The MongoDB query library is huge and we do not need all the operators.
 * If you add an operator here, make sure that you properly add a test in
 * the file /test/unit/rx-storage-query-correctness.test.ts
 *
 * @link https://github.com/kofrasa/mingo#es6
 */
export interface RxQueryOptions<T> {
    $eq?: T;
    $gt?: T;
    $gte?: T;
    $lt?: T;
    $lte?: T;
    $ne?: T;
    $in?: T[];
    $nin?: T[];
    $regex?: RegExp;
    $exists?: boolean;
    $type?: 'null' | 'boolean' | 'number' | 'string' | 'array' | 'object';
    $mod?: number;
    $not?: T;
>>>>>>> 7a6fdc7d
    $size?: number;
    $elemMatch?: MangoQuerySelector<PathValueType>;
}

export type MangoQuerySelector<DocType> = Partial<{
    [Property in Paths<DocType>]: MangoQueryOperators<any> | PropertyType<DocType, Property>;
}> & {
    $and?: MangoQuerySelector<DocType>[];
    $or?: MangoQuerySelector<DocType>[];
    $nor?: MangoQuerySelector<DocType>[];
};

/**
 * Discussion was at:
 * @link https://github.com/pubkey/rxdb/issues/1972
 */
export type MangoQuerySortDirection = 'asc' | 'desc';
export type MangoQuerySortPart<RxDocType = any> = {
    [k in StringKeys<RxDocType> | string]: MangoQuerySortDirection;
};

export type MangoQuerySelectorAndIndex<RxDocType = any> = {
    /**
     * Selector is optional,
     * if not given, the query matches all documents
     * that are not _deleted=true.
     */
    selector?: MangoQuerySelector<RxDocType>;
    /**
     * By default, the RxStorage implementation
     * decides which index to use when running the query.
     *
     * For better performance, a different index might be defined
     * by setting it in the query.
     * How this improves performance and if the defined index is used,
     * depends on the RxStorage implementation.
     */
    index?: string | string[];
};

export type MangoQueryNoLimit<RxDocType> = MangoQuerySelectorAndIndex<RxDocType> & {
    /**
     * Sorting of the results.
     * If no sort is set, RxDB will sort by the primary key.
     * Also if sort is set, RxDB will add primaryKey sorting
     * if the primaryKey was not in the sort parameters before.
     * This ensures that there is a deterministic sorting of the
     * results, not mather at which order the documents have been
     * inserted into the storage.
     */
    sort?: MangoQuerySortPart<RxDocType>[];
};

export type MangoQuery<RxDocType = any> = MangoQueryNoLimit<RxDocType> & {
    skip?: number;
    limit?: number;
};

export type RxQueryOP = 'find' | 'findOne' | 'count' | 'findByIds';

export declare class RxQuery<RxDocumentType = any, RxQueryResult = RxDocumentType | RxDocumentType[]> extends RxQueryBase<RxDocumentType, RxQueryResult> {
    equals(queryObj: any): RxQuery<RxDocumentType, RxQueryResult>;
    eq(queryObj: any): RxQuery<RxDocumentType, RxQueryResult>;
    or(queryObj: keyof RxDocumentType | string | any[]): RxQuery<RxDocumentType, RxQueryResult>;
    nor(queryObj: keyof RxDocumentType | string | any[]): RxQuery<RxDocumentType, RxQueryResult>;
    and(queryObj: keyof RxDocumentType | string | any[]): RxQuery<RxDocumentType, RxQueryResult>;
    gt(queryObj: any): RxQuery<RxDocumentType, RxQueryResult>;
    gte(queryObj: any): RxQuery<RxDocumentType, RxQueryResult>;
    lt(queryObj: any): RxQuery<RxDocumentType, RxQueryResult>;
    lte(queryObj: any): RxQuery<RxDocumentType, RxQueryResult>;
    ne(queryObj: any): RxQuery<RxDocumentType, RxQueryResult>;
    in(queryObj: any[]): RxQuery<RxDocumentType, RxQueryResult>;
    nin(queryObj: any[]): RxQuery<RxDocumentType, RxQueryResult>;
    all(queryObj: any): RxQuery<RxDocumentType, RxQueryResult>;
    regex(queryObj: RegExp): RxQuery<RxDocumentType, RxQueryResult>;
    exists(queryObj: any): RxQuery<RxDocumentType, RxQueryResult>;
    elemMatch(queryObj: any): RxQuery<RxDocumentType, RxQueryResult>;
    mod(p1: any, p2: any, p3: any): RxQuery<RxDocumentType, RxQueryResult>;
}<|MERGE_RESOLUTION|>--- conflicted
+++ resolved
@@ -2,8 +2,6 @@
     RxQueryBase
 } from '../rx-query';
 import { StringKeys } from './util';
-
-<<<<<<< HEAD
 
 /**
  * Typed Mango Query Selector
@@ -62,30 +60,6 @@
     $type?: 'null' | 'boolean' | 'number' | 'string' | 'array' | 'object';
     $mod?: number;
     $not?: PathValueType;
-    $all?: PathValueType[];
-=======
-/**
- * The MongoDB query library is huge and we do not need all the operators.
- * If you add an operator here, make sure that you properly add a test in
- * the file /test/unit/rx-storage-query-correctness.test.ts
- *
- * @link https://github.com/kofrasa/mingo#es6
- */
-export interface RxQueryOptions<T> {
-    $eq?: T;
-    $gt?: T;
-    $gte?: T;
-    $lt?: T;
-    $lte?: T;
-    $ne?: T;
-    $in?: T[];
-    $nin?: T[];
-    $regex?: RegExp;
-    $exists?: boolean;
-    $type?: 'null' | 'boolean' | 'number' | 'string' | 'array' | 'object';
-    $mod?: number;
-    $not?: T;
->>>>>>> 7a6fdc7d
     $size?: number;
     $elemMatch?: MangoQuerySelector<PathValueType>;
 }
