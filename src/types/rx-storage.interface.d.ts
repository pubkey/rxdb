--- conflicted
+++ resolved
@@ -103,27 +103,6 @@
  * it is not required to use it when running queries. Some storages
  * might use their own query planning instead.
  */
-<<<<<<< HEAD
-=======
-export type RxStorageStatics = Readonly<{
-    /**
-     * Contains the JsonSchema that matches the checkpoint
-     * of this RxStorage.
-     * Used in some plugins like the graphql plugin
-     * where it is used to create a GraphQL Schema from the checkpoint.
-     */
-    checkpointSchema: DeepReadonly<JsonSchema>;
-}>;
-
-
-/**
- * Before sending a query to the storageInstance.query()
- * we run it through the query planner and do some normalization
- * stuff. Notice that the queryPlan is a hint for the storage and
- * it is not required to use it when running queries. Some storages
- * might use their own query planning instead.
- */
->>>>>>> 2f93556f
 export type PreparedQuery<RxDocType> = {
     // original query from the input
     query: FilledMangoQuery<RxDocType>;
