--- conflicted
+++ resolved
@@ -2,12 +2,7 @@
 # RxDB Changelog
 
 <!-- CHANGELOG NEWEST -->
-<<<<<<< HEAD
-- FIX random string creation in tests could end up with strings longer than the provided `length`
 - CHANGE use variable random string lengths in the tests to ensure this works.
-=======
-
->>>>>>> f867640a
 <!-- ADD new changes here! -->
 
 <!-- /CHANGELOG NEWEST -->
