
# RxDB Changelog

<!-- CHANGELOG NEWEST -->
<<<<<<< HEAD
- FIX queue start/stop/cancel operations in the replication state to ensure operations do not intersect and cause errors.
=======

- ADD `putAttachmentBase64()` and `getDataBase64()` to the attachments API so that attachments can be stored and read in runtimes that do not support `Blob`.

>>>>>>> 1d4b23ed
<!-- ADD new changes here! -->

<!-- /CHANGELOG NEWEST -->

<!-- RELEASE BELOW -->

### 16.12.0 (10 May 2025)

- FIX migration-schema error: "more then one meta info found".
- FIX state get changes from other state will get error [#7097](https://github.com/pubkey/rxdb/pull/7097)
- FIX toggleOnDocumentVisible isVisible not always truthy [#7095](https://github.com/pubkey/rxdb/pull/7095)
- IMPROVE error message when `crypto.subtle.digest` is not defined.

### 16.11.0 (16 April 2025)

- FIX MigrationStrategies type not generic [#7055](https://github.com/pubkey/rxdb/pull/7055)
- FIX Full text search ajv validation issue [#4](https://github.com/pubkey/rxdb-premium-issues/pull/4)
- Full text search with encryption issue [#5](https://github.com/pubkey/rxdb-premium-issues/pull/5)
- Published the [Appwrite Replication Plugin](https://rxdb.info/replication-appwrite.html) in beta mode
- UPDATE the `ws` package to the latest version.

### 16.9.0 (1 April 2025)

- ADD [Localstorage RxStorage](https://rxdb.info/rx-storage-localstorage.html).
- ADD docs about [Partial Sync](https://rxdb.info/replication.html#partial-sync-with-rxdb).
- ADD SQLite Storage example with tauri [#6939](https://github.com/pubkey/rxdb/pull/6939).
- ADD `closeDuplicates` flag as alternative to `ignoreDuplicate` to `createRxDatabase` [#7013](https://github.com/pubkey/rxdb/pull/7013).
- FIX (electron) "Object has been destroyed" error was introduced again in RxDB version 16 [#5370](https://github.com/pubkey/rxdb/issues/5370#issuecomment-2748971414).
- FIX Memory-mapped storage can have duplicate documents if a write happens during cleanup.
- FIX migrate schema with multiple connected storages causes error [#7008](https://github.com/pubkey/rxdb/pull/7008)

### 16.8.1 (14 March 2025)

- FIX col.find() ignores the primaryKey index if another index was defined [#6925](https://github.com/pubkey/rxdb/pull/6925)

### 16.8.0 (3 March 2025)

- Add a free trial version of the [SQLite RxStorage](https://rxdb.info/rx-storage-sqlite.html)
- Add article about [Why Local-First Software Is the Future and its Limitations](https://rxdb.info/articles/local-first-future.html)

### 16.7.0 (23 February 2025)

- Fix Firestore replication ignoring initialCheckpoint [#6850](https://github.com/pubkey/rxdb/pull/6850)
- UPDATE foundation-db to the latest version [#6876](https://github.com/pubkey/rxdb/pull/6876)
- ADD Allow to use firestore rules on attributes [#6896](https://github.com/pubkey/rxdb/pull/6896)

### 16.6.1 (9 February 2025)

### 16.6.0 (7 February 2025)

- FIX FilesystemNode storage imported stuff from the IndexedDB storage which could break builds.
- FIX [broken cjs import on the flexsearch plugin](https://discord.com/channels/969553741705539624/1333530507215900692)

### 16.5.0 (4 February 2025)

- ADD option `toggleOnDocumentVisible` to `replicateRxCollection()`. [See](https://github.com/pubkey/rxdb/issues/6810)
- ADD `RxReplicationState.pause()`
- ADD `RxReplicationState.isPaused()`
- ADD tests to replication to ensure running the same replication in multiple tabs at once does not fail.

### 16.4.0 (1 February 2025)

- ADD option to set custom formats in the [schema validators](https://rxdb.info/schema-validation.html)
- CHANGE enable Ajv strict mode.
- REMOVE `console.log('exposeWorkerRxStorage()');` from the worker RxStorage.
- ADD dev-mode check for `undefined` properties in queries. [#6792](https://github.com/pubkey/rxdb/issues/6792)

### 16.3.0 (22 January 2025)

- Run the check for `maxLength` on primary keys also in non-dev mode because people often forget to set this.
- Make error messages prettier and more readable.

### 16.2.0 (16 January 2025)

- ADD `RxCollection.insertIfNotExists()`
- Allow uppercase chars at the middle of collection names like `fooBar`.
- FIX RxServer to not have `process is not defined` [#6764](https://github.com/pubkey/rxdb/issues/6764)

### 16.1.0 (11 January 2025)

- Include RxDB version details in MongoDB handshake [#6722](https://github.com/pubkey/rxdb/pull/6722)
- ADD Allow connectionParams to be provided as part of wsOptions for replication-graphql [#6741](https://github.com/pubkey/rxdb/pull/6741)

### 16.0.0 (2 January 2025)

🚀 **RxDB v16 is released**

- A list of changes for RxDB v16 can be found [here](https://rxdb.info/releases/16.0.0.html)

### 15.39.0 (21 November 2024)

- FIX bulkInsert with primary keys set in preInsert hook broken in v15.38.3 [#6608](https://github.com/pubkey/rxdb/pull/6608)
- ADD possibility to pass graphql-ws options into the replication options [#6598](https://github.com/pubkey/rxdb/pull/6598)

### 15.38.3 (18 November 2024)

- FIX findByIds not working with modify and patch [#6592](https://github.com/pubkey/rxdb/pull/6592)
- FIX bulk inserting 2 docs with same primary key should throw [#6589](https://github.com/pubkey/rxdb/pull/6589)

### 15.38.2 (14 November 2024)

- CHANGE use variable random string lengths in the tests to ensure this works.

### 15.38.1 (13 November 2024)

- FIX random string creation in tests could end up with strings longer than the provided `length`

### 15.38.0 (13 November 2024)

- FIX bad RxState after cleanup [#6503](https://github.com/pubkey/rxdb/pull/6503)
- FIX RxServer cors settings only applies to OPTIONS when using ExpressAdapter [#6523](https://github.com/pubkey/rxdb/issues/6523)
- ADD random emojis and umlauts to all random strings in the tests to ensure this works correctly.
- REMOVE faker dependency for tests and instead use random strings with emojis and umlauts.

- ~FIX [OPFS RxStorage](https://rxdb.info/rx-storage-opfs.html) not working anymore after a cleanup has run on documents with umlauts in the primaryKey or index fields.~ ⬅️ This has been moved to RxDB v16 because it would be a breaking change.

### 15.37.0 (5 November 2024)

- FIX position of dev-mode iframe [#6516](https://github.com/pubkey/rxdb/pull/6516)
- FIX `$nin` queries not working correctly with the SQLite RxStorage
- FIX (worker storage) when creating the same database in the worker and on the main thread, the main thread never resolves. [via discord](https://discord.com/channels/969553741705539624/1296068420311187518)

### 15.36.1 (16 October 2024)

- ADD SQLite RxStorage support for Expo SDK 51 with the async API `getSQLiteBasicsExpoSQLiteAsync()`

### 15.36.0 (16 October 2024)

- ADD option to define the RxDB Premium token in an `.env` file

### 15.35.0 (15 October 2024)

- 🆕📢 New Article: [LocalStorage vs. IndexedDB vs. Cookies vs. OPFS vs. WASM-SQLite](https://rxdb.info/articles/localstorage-indexeddb-cookies-opfs-sqlite-wasm.html)
- FIX RxState.property$ should emit stable reference [#6462](https://github.com/pubkey/rxdb/pull/6462)

### 15.34.1 (2 October 2024)

- ADD proper error message if people miss out the `usesRxDatabaseInWorker` settings in OPFS.

### 15.34.0 (1 October 2024)

- FIX OPFS Storage based RxDatabase cannot be created inside of worker [via discord](https://discord.com/channels/969553741705539624/1290258375359336549)
- IMPROVE performance of nested property access [#6406](https://github.com/pubkey/rxdb/pull/6406)
- FIX firestore replication of multiple document with the same serverTimestamp [#6436](https://github.com/pubkey/rxdb/pull/6436)

### 15.33.0 (10 September 2024)

- ADD tutorial for a [local-first Vector Database](https://rxdb.info/articles/javascript-vector-database.html)
- FIX RxPipeline tries to store metadata that does not match the json schema.
- ADD utilities function for vector search.

### 15.32.0 (26 August 2024)

- ADD [Fulltext Search Plugin](https://rxdb.info/fulltext-search.html)
- FIX `RangeError: Invalid count value` error in the OPFS and filesystem storage on cleanups.

### 15.31.4 (22 August 2024)

### 15.31.3 (21 August 2024)

### 15.31.2 (21 August 2024)

- FIX `postCleanup` hook not running

### 15.31.1 (19 August 2024)

- ADD `postCleanup` hook.

### 15.31.0 (14 August 2024)

- ADD [RxPipeline Plugin](https://rxdb.info/rx-pipeline.html).
- FIX (denoKV RxStorage) retry writes when db is locked.

### 15.30.2 (5 August 2024)

- FIX `node:sqlite` couldn't be found in react native [#6291](https://github.com/pubkey/rxdb/issues/6291)

### 15.30.1 (3 August 2024)

- FIX `node:sqlite` couldn't be found in react native [#6291](https://github.com/pubkey/rxdb/issues/6291)

### 15.30.0 (2 August 2024)

- FIX quotes problem on windows with the scripts of the `package.json`
- CHANGE `getSQLiteBasicsNodeNative()` requires the constructor as param
- FIX key-compression broken with boolean indexes on dexie [#6267](https://github.com/pubkey/rxdb/pull/6267)
- FIX type of `RxQuery.$` must be `Observable` [#6285](https://github.com/pubkey/rxdb/issues/6285)

### 15.29.0 (29 July 2024)

- ADD support for the `node:sqlite` module to the SQLite RxStorage
- FIX several problem with the memory-mapped RxStorage in ReactNative

### 15.28.1 (19 July 2024)

- ADD storage bucket support to the [IndexedDB RxStorage](https://rxdb.info/rx-storage-indexeddb.html).
- FIX error when calling bulkUpsert() with multiple docs where one fails and one suceeds.

### 15.28.0 (9 July 2024)

- CHANGE RxStorage interface: For better performance on remote storages, `RxStorageInstance.bulkWrite()` must only return errors, not the written documents data.

### 15.27.0 (7 July 2024)

- FIX Wrong Reactivity generics passed by RxCollection extending RxCollectionBase [#6188](https://github.com/pubkey/rxdb/issues/6188)
- IMPROVE performance of ChangeEventBuffer by processing events in bulks.
- IMPROVE performance of DocCache by processing events in bulks.
- IMPROVE performance of ChangeEventBuffer and DocCache by lazily processing tasks.

### 15.26.0 (3 July 2024)

- IMPROVE performance of `.appendToArray()`
- IMPROVE performance of writes to the memory RxStorage
- ADD iframe tracking to dev-mode plugin.

### 15.25.0 (28 June 2024)

- FIX RxState sometimes does writes to the storage that do not match the schema.
- FIX Query Builder does not work on queries created by `.findByIds()` [#6148](https://github.com/pubkey/rxdb/issues/6148)
- FIX (IndexedDB RxStorage) When used with Sharding and Workers, it sometimes errors on the first query after db creation.

### 15.24.0 (9 June 2024)

- Opened the [RxDB User Survey 2024](https://rxdb.info/survey)
- FIX rx-state multi instance observable broken [#6084](https://github.com/pubkey/rxdb/pull/6084)

### 15.23.0 (29 May 2024)

- FIX type resolving in webpack [#6051](https://github.com/pubkey/rxdb/pull/6051)

### 15.22.0 (23 May 2024)

- Add missing extensions error field to errorToPlainJson [#6029](https://github.com/pubkey/rxdb/pull/6029)
- ADD dedicated [errors page](https://rxdb.info/errors.html)
- FIX randomly failing replication test
- ADD non-premium console.log on the [LokiJS RxStorage](https://rxdb.info/rx-storage-lokijs.html#disabling-the-non-premium-console-log)

### 15.21.3 (20 May 2024)

- ADD publish the npm package with the [provenance statements](https://docs.npmjs.com/generating-provenance-statements)

### 15.21.0 (18 May 2024)

- FIX `collection.remove()` must end up with the correct RxCollection state across tabs. [5721](https://github.com/pubkey/rxdb/issues/5721)
- ADD `RxCollection.onRemove` hooks to detect the removing of a RxCollection across tabs.
- IMPROVE performance of insert to [IndexedDB](https://rxdb.info/rx-storage-indexeddb.html)
- ADD non-premium console.log on the [Dexie.js RxStorage](https://rxdb.info/rx-storage-dexie.html#disabling-the-non-premium-console-log)

### 15.20.0 (12 May 2024)

- ADD `RxQuery.patch()` `RxQuery.incrementalPatch()` `RxQuery.modify()` `RxQuery.incrementalModify()` and `RxQuery.incrementalRemove()`.
- FIX `RxDocument.update()` must return the latest revision of the `RxDocument`.
- ADD(GraphQL replication) change GraphQL query builder functions to generate output fields for nested queries [#5976](https://github.com/pubkey/rxdb/pull/5976)
- ADD `queryModifier` to SQLite RxStorage
- IMPROVE performance of insert-many to the memory RxStorage by 40%.
- IMPROVE performance of `getHeightOfRevision()`.
- ADD check to throw helpfull error message when a Date() object is passed instead of plain json data.

### 15.19.0 (29 April 2024)

- ADD the new [Memory-Mapped RxStorage](https://rxdb.info/rx-storage-memory-mapped.html), a better alternative for the Memory-Synced RxStorage.

### 15.18.6 (29 April 2024)

### 15.18.5 (29 April 2024)

### 15.18.4 (27 April 2024)

### 15.18.3 (25 April 2024)

### 15.18.2 (25 April 2024)

- Memory RxStorage: Add `categorizedByWriteInput` property that can be used by other plugins.

### 15.18.1 (18 April 2024)

- FIX CouchDB replication error `Cannot read properties of undefined (reading '_attachments')`

### 15.18.0 (17 April 2024)

- FIX memory-synced storage must be able to query encrypted fields on the in-memory side.
- RxServer: `updatedAt` must be `lwt` [#61](https://github.com/pubkey/rxdb-server/pull/61)
- RxServer: Fix using `parseFloat` instead of `parseInt` [#5883](https://github.com/pubkey/rxdb/issues/5883)

### 15.17.0 (8 April 2024)

- ADD `RxReplicationState.remove()` to delete the metadata of a specific replication.
- FIX IndexedDB RxStorage: Rerun database creation when IndexedDB database was closed by [safari bug](https://bugs.webkit.org/show_bug.cgi?id=197050)
- FIX vite bundling error with WebRTC replication [#5841](https://github.com/pubkey/rxdb/issues/5841)
- ADD replication-webrtc: allow passing config to simple-peer [#5838](https://github.com/pubkey/rxdb/pull/5838)

### 15.16.0 (28 March 2024)

- Update dexie.js to version `4.0.1`
- Deprecate LokiJS RxStorage

### 15.15.1 (27 March 2024)

### 15.15.0 (27 March 2024)

- ADD `PreactSignalsRxReactivityFactory` to use [custom reactivity](https://rxdb.info/reactivity.html) with **preact signals** instead of observables.
- ADD `VueRxReactivityFactory` to use [custom reactivity](https://rxdb.info/reactivity.html) with **vue shallow refs** instead of observables.
- ADD(reactivity) pass reference to `RxDatabase` to `fromObservable()`

### 15.14.0 (25 March 2024)

- ADD [Fastify adapter to RxServer](https://rxdb.info/rx-server.html)
- ADD [Koa adapter to RxServer](https://rxdb.info/rx-server.html)

### 15.13.4 (24 March 2024)

### 15.13.3 (24 March 2024)

### 15.13.2 (24 March 2024)

### 15.13.1 (24 March 2024)

### 15.13.0 (24 March 2024)

- REFACTOR RxServer package. (Includes breaking changes of the beta RxServer!)

### 15.12.0 (16 March 2024)

- [SQLite RxStorage](https://rxdb.info/rx-storage-sqlite.html) add support to use Webassembly SQLite in the browser
- FIX(Lokisjs RxStorage) always use slice() for applying offset and limit [#5757](https://github.com/pubkey/rxdb/pull/5757)
- FIX randomly failing lokijs and denokv test [#5765](https://github.com/pubkey/rxdb/pull/5765)

### 15.11.1 (10 March 2024)

### 15.11.0 (10 March 2024)

- ADD [RxState](https://rxdb.info/rx-state.html): A convenient state library to store, fetch and observe complex json data that is persisted into RxDB.
- ADD automatically extend the RxDocument type so it knows about the `RxDocument.myField$` observables.
- ADD check to ensure `Infinity` is not used when defining index sizes in the `RxJsonSchema`
- FIX do not automatically set `multiInstance: false` for shared worker storage databases.

### 15.10.0 (27 February 2024)

- IMPROVE [OPFS RxStorage](https://rxdb.info/rx-storage-opfs.html) performance.
- ADD `usesRxDatabaseInWorker` option to the [OPFS RxStorage](https://rxdb.info/rx-storage-opfs.html).
- ADD `getRxStorageOPFSMainThread()` to run OPFS from the main thread instead of a worker for less latency.

### 15.9.1 (21 February 2024)

- FIX creating two databases with the same name but different storage must work.

### 15.9.0 (21 February 2024)

- ADD `awaitWritePersistence` option to memory-synced storage.

### 15.8.1 (14 February 2024)

- FIX [#5624](https://github.com/pubkey/rxdb/issues/5624) Maximum call stack size exceeded during encryptString

### 15.8.0 (10 February 2024)

- ADD support for [custom reactivity factories](https://rxdb.info/reactivity.html) like angular signals or vue template refs.

### 15.7.0 (7 February 2024)

- FIX key-compression broken on keys with brackets [#5605](https://github.com/pubkey/rxdb/issues/5605)

### 15.6.2 (7 February 2024)

- FIX using encryption plugins inside of worker was broken
- FIX(premium) missing type `SharedWorker`

### 15.6.1 (1 February 2024)

- FIX(lokijs) `$in` operator not working on arrays.

### 15.6.0 (1 February 2024)

- FIX firestore replication not working with schema validation [#5572](https://github.com/pubkey/rxdb/issues/5572)
- FIX Replication observation mode ignored when push handler is waiting [#5571](https://github.com/pubkey/rxdb/issues/5571)
- FIX migration from v14 -> v15 is broken when IndexedDB is used inside of worker. [5565](https://github.com/pubkey/rxdb/issues/5565)

### 15.5.0 (30 January 2024)

- ADD [RxServer](https://rxdb.info/rx-server.html) 🎉
- ADD Optionally supress dev mode Warning [#5556](https://github.com/pubkey/rxdb/issues/5556)

### 15.4.3 (28 January 2024)

### 15.4.2 (24 January 2024)

- ADD(worker storage) support for directly imported `Worker` and `SharedWorker` functions as `workerInput`.

### 15.4.1 (24 January 2024)

- ADD export test utilities so other projects can use them

### 15.4.0 (22 January 2024)

- ADD helpers for the new server plugin
- ADD `RxJsonSchema.internalIndexes`
- ADD(opfs-storage) allow to set `jsonPositionSize` to increase the maxium database size to be bigger than 100 MegaByte.

### 15.3.0 (15 January 2024)

- ADD tutorial on [how to start a HTTP replication with a custom server](https://rxdb.info/replication-http.html)
- FIX `.count()` broken on key-compression plugin [#5492](https://github.com/pubkey/rxdb/pull/5492)
- UPDATE dexie to version `4.0.1-beta.6` [#5469](https://github.com/pubkey/rxdb/pull/5469)

### 15.2.0 (5 January 2024)

- FIX(dexie.js) migration from v14 to v15 not working.
- ADD  initialCheckpoint for Couchdb [#5461](https://github.com/pubkey/rxdb/pull/5461)

### 15.1.0 (2 January 2024)

- Add `operationName` to graphQL requests [#5418](https://github.com/pubkey/rxdb/pull/5418)
- Custom fetch to support axios for the graphQL replication [#5421](https://github.com/pubkey/rxdb/pull/5421)
- FIX CRDT not working with undefined fields [#5423](https://github.com/pubkey/rxdb/pull/5423)

### 15.0.0 (20 December 2023)

🚀 **RxDB v15 is released**

- A list of changes for RxDB v15 can be found [here](https://rxdb.info/releases/15.0.0.html)

### 14.17.1 (24 September 2023)

- Ensure the test suite runs in the [bun runtime](https://bun.sh/)

### 14.17.0 (18 September 2023)

- Expose path in validate-z-schema error logs [#4900](https://github.com/pubkey/rxdb/pull/4900)
- ADD options for the worker storages [#4925](https://github.com/pubkey/rxdb/issues/4925)
- ADD the [MongoDB RxStorage](https://rxdb.info/rx-storage-mongodb.html)

### 14.16.0 (21 August 2023)

- FIX primaryKey with value "constructor", breaks findOne()
- FIX Queries with `$lt` selector on primaryKey broken [#4751](https://github.com/pubkey/rxdb/pull/4751)
- UPDATE [mingo](https://github.com/kofrasa/mingo) to `6.4.4`

### 14.15.1 (27 July 2023)

- FIX using `.count()` with `allowSlowCount: true` can return wrong results.

### 14.15.0 (18 July 2023)

- FIX count() is incorrect [#4755](https://github.com/pubkey/rxdb/issues/4755)

### 14.14.2 (10 July 2023)

- FIX #4804 requestIdlePromise broken in react-native (#4813)
- FIX #4781 GraphQL Replication Cancel With Database Destroy

### 14.14.1 (23 June 2023)

- Fix returning deleted items in find queries [#4773](https://github.com/pubkey/rxdb/pull/4773)

### 14.14.0 (7 June 2023)

- ADD [NATS replication](https://rxdb.info/replication-nats.html)

### 14.13.0 (2 June 2023)

- Add new hooks in the replication write [#4754](https://github.com/pubkey/rxdb/pull/4754)
- REFACTOR(docs) [quickstart page](https://rxdb.info/quickstart.html)
- REFACTOR(docs) [landing page](https://rxdb.info/)

### 14.12.1 (30 May 2023)

- Fix prevent delete _rev from row.doc [#4752](https://github.com/pubkey/rxdb/pull/4752)
- IMPROVE landingpage hero section [#4753](https://github.com/pubkey/rxdb/pull/4753)

### 14.12.0 (23 May 2023)

- FIX(couchdb replication) Retries must respect `retryTime` to not cause the UI to stuck [related #4612](https://github.com/pubkey/rxdb/pull/4612)
- FIX(OPFS RxStorage) various bugs with umlauts
- REMOVE outdated tests [related #4741](https://github.com/pubkey/rxdb/pull/4741)
- FIX checkSchema for anyOf and items array [#4741](https://github.com/pubkey/rxdb/pull/4741)

### 14.11.5 (19 May 2023)

### 14.11.4 (17 May 2023)

### 14.11.3 (16 May 2023)

### 14.11.2 (15 May 2023)

### 14.11.1 (4 May 2023)

- FIX remove `pouchdb-selector-core` dependency [#4722](https://github.com/pubkey/rxdb/issues/4722)

### 14.11.0 (26 April 2023)

- ADD Links to [RxDB User Survey 2023](https://rxdb.info/survey.html)
- FIX better support for as const schemas [#4686](https://github.com/pubkey/rxdb/pull/4686)

### 14.10.0 (25 April 2023)

- ADD [Filesystem Node RxStorage](https://rxdb.info/rx-storage-filesystem-node.html)

### 14.9.0 (20 April 2023)

- ADD [attachment compression plugin](https://rxdb.info/rx-attachment.md#attachment-compression)
- REFACTOR Use custom `appendToArray()` instead of slow `Array.concat()`

### 14.8.3 (16 April 2023)

- FIX(data-migrator) use `count()` instead of `query()` to count documents.
- FIX(data-migrator) send correct `writeRow.previous` to old storage for deletion.

### 14.8.2 (15 April 2023)

### 14.8.1 (15 April 2023)

### 14.8.0 (15 April 2023)

- FIX(docs) `eventReduce: false` is the default. [#4614](https://github.com/pubkey/rxdb/pull/4614) You have to manually enable eventReduce.
- ADD(storage-opfs) attachments support.
- CHANGE `RxStorageInstance.getAttachmentData()` add `digest` parameter.

### 14.7.2 (11 April 2023)

### 14.7.0 (11 April 2023)

- ADD [OPFS RxStorage](https://rxdb.info/rx-storage-opfs.html) for browsers (premium).
- ADD Check to ensure that the primaryKey does not contain a double-quote.

### 14.6.5 (10 April 2023)

### 14.6.4 (8 April 2023)

### 14.6.3 (8 April 2023)

### 14.6.2 (7 April 2023)

- FIX(remote-storage) `mode: 'one'` option must reuse the RemoteMessageChannel
- IMPROVE performance of index creation on some storages.

### 14.6.1 (6 April 2023)

- FIX `requestIdlePromise()` must run in a queue.
- ADD Export ReplicationOptions type [#4606](https://github.com/pubkey/rxdb/pull/4606)
- ADD `mode` option to remote storage

### 14.6.0 (31 March 2023)

- FIX wrong index generation on some number fields that do not have decimals.

### 14.5.2 (30 March 2023)

- ADD method `getPrimaryKeyFromIndexableString()`
- REFACTOR utils for `Map` and `WeakMap` caching
- FIX: lost RxDocument in preSave from v14.0.0 [#4581](https://github.com/pubkey/rxdb/pull/4581)

### 14.5.1 (28 March 2023)

- ADD `getIndexStringLength()` helper method

### 14.5.0 (27 March 2023)

- ADD (dev-mode) ensure it throws on malformated primary keys
- UPDATE typescript to [version 5](https://devblogs.microsoft.com/typescript/announcing-typescript-5-0/)
- ADD(replication-firestore): add filtered replication [#4590](https://github.com/pubkey/rxdb/pull/4590)
- FIX(typescript) schema type not working with readonly array [#4579](https://github.com/pubkey/rxdb/pull/4579)

### 14.4.0 (24 March 2023)

- FIX multiple problems in the query planner
- ADD 'includeWsHeaders' property for GraphQL replication [#4533](https://github.com/pubkey/rxdb/pull/4533)
- UPDATE [broadcast-channel](https://github.com/pubkey/broadcast-channel) to version `5.0.0`
- FIX query-builder copies RxQuery's other param [#4587](https://github.com/pubkey/rxdb/pull/4587)

### 14.3.7 (18 March 2023)

### 14.3.6 (15 March 2023)

### 14.3.5 (15 March 2023)

### 14.3.4 (15 March 2023)

### 14.3.3 (14 March 2023)

### 14.3.2 (13 March 2023)

### 14.3.1 (13 March 2023)

### 14.3.0 (13 March 2023)

- FIX RxDocument getter should return the same object on property paths [#4548](https://github.com/pubkey/rxdb/pull/4548)
- OPTIMIZE use `findDocumentsById()` on queries that do only do an `$in` operator on the primary key.
- FIX `$or` query with other operator on dexie.js

### 14.2.3 (10 March 2023)

### 14.2.1 (9 March 2023)

- ADD docs for remote storage `customRequestHandler`

### 14.2.0 (8 March 2023)

- CHANGE increase the default batch size of the migration plugin from `10` to `200`.
- FIX `awaitInitialReplication()` must not resolve on error-only replication handlers.

### 14.1.9 (4 March 2023)

### 14.1.8 (2 March 2023)

### 14.1.6 (2 March 2023)

### 14.1.5 (2 March 2023)

### 14.1.3 (1 March 2023)

### 14.1.2 (26 February 2023)

- FIX ensure writing many documents at once works with every RxStorage.

### 14.1.1 (24 February 2023)

- REMOVE broken dev dependency [wrtc](https://www.npmjs.com/package/wrtc)
- FIX(SQLite) broken pragma calls on iOS

### 14.1.0 (23 February 2023)

- CHANGE premium plugin users can still use the code after the license has expired.
- ADD(utils) export `RXDB_VERSION` variable.
- REFACTOR(RxStorageStatics) use the same query matcher and sort function everywhere, not dependend by storage implementation.

### 14.0.5 (22 February 2023)

- SQLite: Added logger function
- ADD capacitor build to angular example

### 14.0.4 (19 February 2023)

- websocket-replication: pass all websocket options to constructor [#4449](https://github.com/pubkey/rxdb/pull/4449)
- FIX Firebase Replication Issues [#4405](https://github.com/pubkey/rxdb/pull/4405)

### 14.0.3 (15 February 2023)

### 14.0.2 (15 February 2023)

### 14.0.1 (13 February 2023)

- FIX(websocket remote storage) custom request not working with multiple clients

### 14.0.0 (8 February 2023) BREAKING [read the announcement](https://rxdb.info/releases/14.0.0.html)

- Remove the deprecated PouchDB RxStorage.
- REMOVE old `replication-couchdb` plugin. Rename `replication-couchdb-new` to `replication-couchdb`.
- Remove depricated `skipIfSame` from `putAttachment()`
- CHANGE use plain json errors inside of RxError parameters to make debugging easier.

- CHANGE Make RxDocuments immutable
- ADD `RxDocument.getLatest()`
- CHANGE `RxCollection.findByIds()` now returns a `RxQuery`.
- REMOVED `RxCollection.findByIds$`, use `RxCollection.findByIds().$` instead.
- CHANGE Prefix storage plugins with `storage-` like `rxdb/plugins/storage-dexie`.
- RENAME `atomicUpdate()` to `incrementalModify()`
- RENAME `atomicPatch()` to `incrementalPatch()`
- RENAME `atomicUpsert()` to `incrementalUpsert()`
- ADD `RxDocument().incrementalUpdate()`
- ADD `RxDocument.incrementalRemove()`
- ADD non-incremental `RxDocument` methods `patch()` and `modify()`
- ADD typings to the query selector
- CHANGE start replication via pure functions instead of RxCollection methods.
- CHANGE `RxDocument.$` emits `RxDocument` instances instead of the plain document data.
- ADD `push.initialCheckpoint` to start a replication from a given checkpoint.

- CHANGE Do not use hash for revisions but use database instance token instead.
- CHANGE crunch multiple incremental (aka 'atomic') operations into a single database write. Also batch writes to multiple documents into a single write.
- REMOVE deprecated `babel-plugin-transform-async-to-promises` plugin.
- CHANGE to reduce bundle size and improve performance, the following JavaScript features will no longer be transpiled:
  - [async/await](https://caniuse.com/async-functions)
  - [Arrow functions](https://caniuse.com/arrow-functions)
  - [for...of](https://caniuse.com/?search=for...of)
  - [shorthand properties](https://caniuse.com/mdn-javascript_operators_object_initializer_shorthand_property_names)
  - [Spread operator](https://caniuse.com/?search=spread%20operator)
  - [destructuring](https://caniuse.com/?search=destructuring)
  - [default parameters](https://caniuse.com/?search=default%20parameters)
  - [object spread](https://caniuse.com/?search=Object%20spread)

Bugfixes: 
- CHANGE (memory RxStorage) do not clean up database state on closing of the storage, only on `remove()`.
- FIX CouchDB replication: Use correct default fetch method.
- FIX schema hashing should respect the sort order [#4005](https://github.com/pubkey/rxdb/pull/4005)
- FIX replication does not provide a `._rev` to the storage write when a conflict is resolved.
- FIX(remote storage) ensure caching works properly even on parallel create-calls
- FIX(replication) Composite Primary Keys broken on replicated collections [#4190](https://github.com/pubkey/rxdb/pull/4190)
- FIX(sqlite) $in Query not working SQLite [#4278](https://github.com/pubkey/rxdb/issues/4278)
- FIX CouchDB push is throwing error because of missing revision [#4299](https://github.com/pubkey/rxdb/pull/4299)
- ADD dev-mode shows a `console.warn()` to ensure people do not use it in production.
- Remove the usage of `Buffer`. We now use `Blob` everywhere.
- FIX import of socket.io [#4307](https://github.com/pubkey/rxdb/pull/4307)
- FIX Id length limit reached with composite key [#4315](https://github.com/pubkey/rxdb/issues/4315)
- FIX `$regex` query not working on remote storage.
- FIX SQLite must store attachments data as Blob instead of base64 string to reduce the database size.
- FIX CouchDB replication conflict handling
- CHANGE Encryption plugin was renamed to `encryption-crypto-js`
- FIX replication state meta data must also be encrypted.
- FIX crash with null in selector [#4369](https://github.com/pubkey/rxdb/pull/4369)
- FIX storage instances MUST NOT mutate the given database- and collection-name.
- REMOVE deprecated `babel-plugin-transform-async-to-promises` plugin.
- ADD Ability to use a responseModifier for GraphQL push replication [#4385](https://github.com/pubkey/rxdb/pull/4385)
- FIX Add null check for isRxDocument [#4406](https://github.com/pubkey/rxdb/pull/4406)

### 13.17.1 (30 December 2022)

- FIX Add missing mingo array operators [#4203](https://github.com/pubkey/rxdb/pull/4203) Thanks [@swnf](https://github.com/swnf)
- FIX(sqlite) `$elemMatch` query did not work correctly on object arrays.
- CHANGE(sqlite) do not use `ORDER BY` on count queries for better performance.

### 13.17.0 (29 December 2022)

- FIX(lokijs) wrong query result when sorting on a nested field.
- IMPROVE usage of the [mingo query library](https://github.com/kofrasa/mingo) by only adding the operators to the build that are really needed.
- CHANGE use faster deep clone method.

### 13.16.1 (27 December 2022)

### 13.16.0 (26 December 2022)

- ADD [Vite Vanilla Typescript Example](https://github.com/pubkey/rxdb/tree/master/examples/vite-vanilla-ts) Thanks [@SebasG22](https://github.com/SebasG22)
- ADD [Use exports field in package.json](https://github.com/pubkey/rxdb/pull/4196) Thanks [@SebasG22](https://github.com/SebasG22) and [@swnf](https://github.com/swnf)

### 13.15.3 (13 December 2022)

- ADD `$regex` support to the [SQLite RxStorage](https://rxdb.info/rx-storage-sqlite.html)

### 13.15.2 (11 December 2022)

- FIX(SQLite) `getSQLiteBasicsQuickSQLite` must use `executeAsync`

### 13.15.1 (11 December 2022)

### 13.15.0 (10 December 2022)

- ADD [SharedWorker RxStorage Plugin](https://rxdb.info/rx-storage-shared-worker.html)

### 13.14.3 (9 December 2022)

- FIX Ensure equal behavior across all storages on call to `.close()` after `.remove()`.

### 13.14.2 (9 December 2022)

### 13.14.1 (9 December 2022)

### 13.14.0 (9 December 2022)

- ADD [Remote RxStorage Plugin](https://rxdb.info/rx-storage-remote.html)

### 13.13.7 (6 December 2022)

- REFACTOR the `electron` plugin to improve ipcRenderer communications.
- REMOVE `is-electron` dependency.

### 13.13.6 (5 December 2022)

- REFACTOR the remote RxStorage for electron ipcRenderer

### 13.13.5 (2 December 2022)

### 13.13.4 (2 December 2022)

### 13.13.3 (2 December 2022)

### 13.13.2 (30 November 2022)

### 13.13.1 (30 November 2022)

- UPDATE `isomorphic-ws` to `5.0.0`

### 13.13.0 (30 November 2022)

- ADD [Firestore Replication Plugin](https://rxdb.info/replication-firestore.html)
- FIX run the unit tests for the migration plugin on all storages.

### 13.12.0 (29 November 2022)

- ADD [electron ipcRenderer plugin](./docs-src/electron.md) which can be used in Electron.js to run the RxStorage in the main process and the RxDatabase in the renderer processes.
- Removed the electron-remote example because `@electron/remote` is deprecated.
- FIX emit false on active$ after replication is done [#4136](https://github.com/pubkey/rxdb/pull/4136) Thanks [@maxnowack](https://github.com/maxnowack)
- Deprecated the PouchDB RxStorage, [read this](https://rxdb.info/questions-answers.html#why-is-the-pouchdb-rxstorage-deprecated)

### 13.11.1 (23 November 2022)

- FIX Throw proper error message when a boolean index is used in the Dexie.js RxStorage.

### 13.11.0 (19 November 2022)

- ADD [replication-webrtc](./docs-src/replication-webrtc.md) which can be used to replicate data peer-to-peer without a backend server.

### 13.10.1 (10 November 2022)

### 13.10.0 (10 November 2022)

- ADD [replication-couchdb-new plugin](./docs-src/replication-couchdb-new.md) which can be used to replicate **any** [RxStorage](https://rxdb.info/rx-storage.html) with a CouchDB endpoint.
- ADD skip replication `retryTime` if `navigator.onLine` becomes `true`.
- FIX `active$` should emit during replication [#4117](https://github.com/pubkey/rxdb/pull/4117) Thanks [@maxnowack](https://github.com/maxnowack)

### 13.9.0 (7 November 2022)

- REFACTOR use faster `areRxDocumentArraysEqual` instead of doing a deep-equal check.
- ADD check to easier debug wrongly behaving backend during replication.
- FIX error `dev-mode added multiple times` is removed because it is annoying when using react hot-swap. Instead `addRxPlugin()` will now only throw if a different plugin is added that has the same name as a plugin that was added before.
- REFACTOR create the `digest` of an attachment inside of the `RxStorage`, not in RxDB. This makes the behavior equal to CouchDB and solves a lot of problems caused by different hashing or base64 encoding of the RxStorage implementations. (Fixes [#4107](https://github.com/pubkey/rxdb/pull/4107)) Thanks [@Elendiar](https://github.com/Elendiar)
- FIX GraphQL replication: should stop syncing if we receive less docs than pull.batchSize [#4110](https://github.com/pubkey/rxdb/pull/4110) Thanks [@jwallet](https://github.com/jwallet)

### 13.8.3 (3 November 2022)

- FIX TS Error in Plugin "Replicate-GraphQL" : GraphQL Websocket on "isomorphic-ws" import [#4104](https://github.com/pubkey/rxdb/pull/4104) Thanks [@jwallet](https://github.com/jwallet)

### 13.8.2 (1 November 2022)

- UPDATE `fake-indexeddb` to version `4.0.0`
- REFACTOR use `webpack` instead of `browserify` in karma tests.
- REMOVE `graphql-client` dependency [#3497](https://github.com/pubkey/rxdb/pull/3497)

### 13.8.1 (1 November 2022)

- FIX wrong query results in some cases with many operators.
- REMOVE `deep-freeze` npm dependency because it has no author.

### 13.8.0 (31 October 2022)

- Added [RxCollection.count()](https://rxdb.info/rx-query.html#count) queries. [#4096](https://github.com/pubkey/rxdb/pull/4096)
- REFACTOR index boundary usage for better performance.
- FIX critical bug in query correctness. **IMPORTANT:** If you use the RxStorage [IndexedDB](https://rxdb.info/rx-storage-indexeddb.html) or [FoundationDB](https://rxdb.info/rx-storage-foundationdb.html), you have to rebuild the indexes by increasing your schema version and running a migration. [#4098](https://github.com/pubkey/rxdb/pull/4098)
- FIX Typo in CRDT Plugin: `RxDDcrdtPlugin` is now `RxDBcrdtPlugin` [#4094](https://github.com/pubkey/rxdb/pull/4094) Thanks [@jwallet](https://github.com/jwallet)

### 13.7.0 (24 October 2022)

- ADD [CRDT Plugin](./docs-src/crdt.md)
- FIX calling `.remove()` on an `RxDocument` must update the internal data of the document with the deleted state.
- FIX Stop retries when replication gets canceled [#4088](https://github.com/pubkey/rxdb/pull/4088) Thanks [@Whoops](https://github.com/Whoops)

### 13.6.0 (19 October 2022)

- ADD example [how to use RxDB with Flutter](https://github.com/pubkey/rxdb/tree/master/examples/flutter)
- FIX many typos from the [TYPOFIX event](https://github.com/pubkey/rxdb/issues/4024)
- FIX Cannot read properties of null [#4055](https://github.com/pubkey/rxdb/pull/4055) Thanks [@Albert-Gao](https://github.com/Albert-Gao)
- FIX(sqlite) do not run pragma inside of transaction

### 13.5.1 (15 October 2022)

- ADD in `fastUnsecureHash()` use polyfill if `TextEncoder` is not available

### 13.5.0 (12 October 2022)

- FIX many typos from the [TYPOFIX event](https://github.com/pubkey/rxdb/issues/4024)
- FIX `lastOfArray()` may return undefined if array is empty [#4011](https://github.com/pubkey/rxdb/pull/4011) Thanks [@AlexErrant](https://github.com/AlexErrant)
- FIX Remove legacy triple slash directives [#4023](https://github.com/pubkey/rxdb/pull/4023) Thanks [@jeromepochat](https://github.com/jeromepochat)
- FIX randomly failing replication test

### 13.4.5 (7 October 2022)

- REFACTORED the landingpage to have less blinking and no more autoplay audio.

### 13.4.4 (4 October 2022)

- ADD new premium plugin `RxStorage Localstorage Meta Optimizer`

### 13.4.2 (3 October 2022)

### 13.4.1 (2 October 2022)

- REFACTOR stuff for a new optimization plugin

### 13.4.0 (28 September 2022)

- FIX image attachments not working correctly in the browser
- FIX Push batchSize in not respected [#3994](https://github.com/pubkey/rxdb/issues/3994)
- FIX boolean indexes not working [#3994](https://github.com/pubkey/rxdb/issues/3994)

### 13.3.0 (26 September 2022)

- FIX(sqlite) use dollar params instead of named params
- CHANGE run performance tests without the `dev-mode` plugin
- IMPROVE performance of document writes by not using try-catch in a hot path.
- FIX `RxDatabase.remove()` must properly remove the collection storage together with the replication states.

### 13.2.0 (22 September 2022)

- FIX respect the `prefers-reduced-motion` media query to not show blinking animations to neurodiverse people at the landingpage.
- ADD `pull.responseModifier` to the graphql replication plugin so that you can aggregate the checkpoint from the returned graphql response.

### 13.1.0 (19 September 2022)

- FIX saving multiple attachments broke previously stored attachments on some storages.
- UPDATE graphql websocket dependencies [#3980](https://github.com/pubkey/rxdb/pull/3980) Thanks [@herefishyfish](https://github.com/herefishyfish)
- FIX on `RxCollection.remove()` the related storages like the meta of replications, must also be removed.

### 13.0.3 (17 September 2022)

- FIX sorting via `event-reduce` did not work when `key-compression` plugin was used.

### 13.0.2 (16 September 2022)

- FIX `event-reduce` did not work when `key-compression` plugin was used.

### 13.0.1 (16 September 2022)

### 13.0.0 (16 September 2022) BREAKING [read the announcement](./docs-src/releases/13.0.0.md)

- FIX `graphQLSchemaFromRxSchema()` must not create broken schema when there are no `headerFields`

- ADD credentials settings to the GraphQL replication plugin [#3976](https://github.com/pubkey/rxdb/pull/3976) Thanks [@marcoklein](https://github.com/marcoklein)

- RENAMED the `ajv-validate` plugin to `validate-ajv` to be in equal with the other validation plugins.
- The `is-my-json-valid` validation is no longer supported until [this bug](https://github.com/mafintosh/is-my-json-valid/pull/192) is fixed.
- REFACTORED the [schema validation plugins](./docs-src/schema-validation.md), they are no longer plugins but now they get wrapped around any other RxStorage.
  - It allows us to run the validation inside of a [Worker RxStorage](./docs-src/rx-storage-worker.md) instead of running it in the main JavaScript process.
  - It allows us to configure which `RxDatabase` instance must use the validation and which does not. In production it often makes sense to validate user data, but you might not need the validation for data that is only replicated from the backend.
- REFACTORED the [key compression plugin](./docs-src/key-compression.md), it is no longer a plugin but now a wrapper around any other RxStorage.
  - It allows to run the key-comresion inside of a [Worker RxStorage](./docs-src/rx-storage-worker.md) instead of running it in the main JavaScript process.

- REFACTORED the encryption plugin, it is no longer a plugin but now a wrapper around any other RxStorage.
  - It allows to run the encryption inside of a [Worker RxStorage](./docs-src/rx-storage-worker.md) instead of running it in the main JavaScript process.
  - It allows do use asynchronous crypto function like [WebCrypto](https://developer.mozilla.org/en-US/docs/Web/API/Web_Crypto_API)
- Store the password hash in the same write request as the database token to improve performance.

- REMOVED many unused plugin hooks because they decreased the performance.

- REMOVED support for temporary documents [see here](https://github.com/pubkey/rxdb/pull/3777#issuecomment-1120669088)
- REMOVED RxDatabase.broadcastChannel The broadcast channel has been moved out of the RxDatabase and is part of the RxStorage. So it is not longer exposed via `RxDatabase.broadcastChannel`.

- In the RxDB internal `_meta.lwt` field, we now use 2 decimals number of the unix timestamp in milliseconds.

- REMOVE RxStorageStatics `.hash` and `.hashKey`

- CHANGE removed default usage of `md5` as default hashing. Use a faster non-cryptographic hash instead.
  - ADD option to pass a custom hash function when calling `createRxDatabase`.

- Removed the `liveInterval` option of the replication. It was an edge case feature with wrong defaults. If you want to run the pull replication on internval, you can send a `RESYNC` event manually in a loop.

- CHANGE use `Float` instead of `Int` to represent timestamps in GraphQL.

- REPLACED `RxReplicationPullError` and `RxReplicationPushError` with normal `RxError` like in the rest of the RxDB code.
- REMOVED the option to filter out replication documents with the push/pull modifiers [#2552](https://github.com/pubkey/rxdb/issues/2552) because this does not work with the new replication protocol.
- CHANGE default of replication `live` to be set to `true`. Because most people want to do a live replication, not a one time replication.

- CHANGED Attachment data is now always handled as `Blob` because Node.js does support `Blob` since version 18.0.0 so we no longer have to use a `Buffer` but instead can use Blob for browsers and Node.js
- FIXED multiple problems with encoding attachments data. We now use the `js-base64` library which properly handles utf-8/binary/ascii transformations.

- RENAMED the `server` plugin is now called `server-couchdb` and `RxDatabase.server()` is now `RxDatabase.serverCouchDB()`
- ADDED the [websocket replication plugin](./docs-src/replication-websocket.md)
- ADDED the [FoundationDB RxStorage](./docs-src/rx-storage-foundationdb.md)

- FIX `couchdb-server` plugin missed out events from the replication.

- ADD Support JsonSchema for nested additionalProperties [#3952](https://github.com/pubkey/rxdb/pull/3952) Thanks [@swnf](https://github.com/swnf)

- REFACTORED the layout of `RxChangeEvent` to better match the RxDB requirements and to fix the 'deleted-document-is-modified-but-still-deleted' bug.

### 12.7.16 (18 July 2022)

### 12.7.15 (18 July 2022)

### 12.7.14 (18 July 2022)

### 12.7.13 (18 July 2022)

### 12.7.12 (17 July 2022)

- CHANGE use eslint rule `require-await` to reduce build size.

### 12.7.11 (17 July 2022)

### 12.7.10 (17 July 2022)

### 12.7.9 (17 July 2022)

### 12.7.8 (15 July 2022)

### 12.7.7 (15 July 2022)

### 12.7.6 (15 July 2022)

### 12.7.5 (15 July 2022)

- FIX unify checkpoint behavior across all RxStorage implementations.
- FIX github release bot to only post non-patch releases to discord.

### 12.7.4 (15 July 2022)

- ADD export type `CategorizeBulkWriteRowsOutput`
- CHANGE `RxStorageInstance.getChangedDocumentsSince()` only returns the last checkpoint, not one for each document.

### 12.7.3 (14 July 2022)

- ADD export type `RxStorageDefaultCheckpoint`

### 12.7.2 (14 July 2022)

### 12.7.1 (14 July 2022)

### 12.7.0 (14 July 2022)

- FIX [#3839](https://github.com/pubkey/rxdb/pull/3839) executing insert -> remove -> insert -> remove does not work. Thanks [@nisarpeitang](https://github.com/nisarpeitang)
- ADD `checkpoint` to the internal used events that are emitted in the `RxStorageInstance.changestream()`.
- FIX randomly failing test with dexie.js RxStorage.
- ADD `custom` parameter to `RxStorageInstance.bulkWrite()`

### 12.6.14 (7 July 2022)

- Moved from gitter to [discord](https://discord.gg/gNAuePsN)
- ADD `bulkSize` option to [Memory Synced RxStorage](https://rxdb.info/rx-storage-memory-synced.html)

### 12.6.13 (6 July 2022)

- ADD `getPouchDBOfRxCollection()` to easy access the PouchDB instance of a RxCollection.

### 12.6.11 (5 July 2022)

- Add the [Memory Synced RxStorage](https://rxdb.info/rx-storage-memory-synced.html) to the premium plugins.

### 12.6.10 (5 July 2022)

### 12.6.9 (4 July 2022)

- Add conflict handling to RxCollection.

### 12.6.8 (2 July 2022)

### 12.6.7 (1 July 2022)

### 12.6.6 (1 July 2022)

### 12.6.5 (30 June 2022)

- ADD `isRxDatabaseFirstTimeInstantiated()`

### 12.6.4 (30 June 2022)

### 12.6.3 (29 June 2022)

### 12.6.2 (29 June 2022)

### 12.6.1 (29 June 2022)

- FIX RxStorageReplication must work with local documents.

### 12.6.0 (29 June 2022)

- The worker RxStorage will no longer reuse the worker so that multiple RxDatabase instances can use different workers for better performance.
- Cross-Tab event propagation is now handled by the RxStorage implementations, not by the RxDatabase. This allows to better combine RxStorages and plugins/wrappers.

### 12.5.4 (23 June 2022)

- Only check if final field have been changed in dev-mode.
- Fix `atomicUpsert()` broken when document was replicated before. [#3856](https://github.com/pubkey/rxdb/pull/3856). Thanks [@AntonOfTheWoods](https://github.com/AntonOfTheWoods)
- Refactor revision handling
- Fix the `_rev` that is passed to an RxStorage must be respected by the RxStorage.

### 12.5.3 (15 June 2022)

### 12.5.1 (15 June 2022)

### 12.5.0 (15 June 2022)

- UPDATE Node.js to version `18.3.0`
- FIX: RxStorage should never emit an eventBulk with an empty events array.
- Update PouchDB to `7.3.0` Thanks [@cetsupport](https://github.com/cetsupport).
- CHANGE (RxStorage) revision hash must not include the `_meta` field.
- Added new Stream replication for internal usage in plugins.

### 12.4.3 (27 May 2022)

- SQLite RxStorage: Add support for specific query indexes.

### 12.4.2 (23 May 2022)

- FIX query planner did not pick the correct index on `$eq` operations.
- IMPROVE performance of the memory RxStorage
- IMPROVE performance of custom index creation

### 12.4.1 (12 May 2022)

- ADD query optimizer to premium plugins.

### 12.4.0 (12 May 2022)

- REFACTOR if no sort order is set on a query, use a better matching sort order and not just the primary key.

### 12.3.2 (10 May 2022)

### 12.3.1 (10 May 2022)

### 12.3.0 (10 May 2022)

- OPTIMIZE `isFindOneByIdQuery()` should be `true` when only the primary field is queried with an `$eq`
- REWRITE query planner to use better indexeses in dexie.js and memory storage.

### 12.2.0 (9 May 2022)

- ADD attachment support to SQLite `RxStorage`
- ADD attachment support to IndexedDB `RxStorage`
- FIX collections with a dash in the name where not properly removed [#3785](https://github.com/pubkey/rxdb/pull/3785) Thanks [@mmouterde](https://github.com/mmouterde)
- FIX data still there despite remove and destroy calls [#3788](https://github.com/pubkey/rxdb/pull/3788) Thanks [@mmouterde](https://github.com/mmouterde)

### 12.1.0 (6 May 2022)

- ADD `notifyAboutRemoteChange()` to the GrapQL replication and replication primitives.
- ADD attachment support to memory `RxStorage`.
- FIX default of `waitForLeadership` in replication primitives must be `true`

### 12.0.8 (4 May 2022)

- IMPROVE memory storage performance.

### 12.0.7 (3 May 2022)

### 12.0.6 (3 May 2022)

### 12.0.5 (3 May 2022)

### 12.0.4 (3 May 2022)

### 12.0.3 (3 May 2022)

### 12.0.2 (2 May 2022)

- FIX dexie.js storage does not work with keyCompression when having a nested schema.

### 12.0.1 (28 April 2022)

- Added `autoStart` option to the replication plugins [#3775](https://github.com/pubkey/rxdb/pull/3775) Thanks [@mmouterde](https://github.com/mmouterde)
- Fix [#778](https://github.com/pubkey/rxdb/pull/3778) Storing string array was broken in the dexie storage. Thanks [@mmouterde](https://github.com/mmouterde)

### 12.0.0 (26 April 2022) BREAKING [read the announcement](./docs-src/releases/12.0.0.md)

- All indexes that do not contain the primaryKey, get the primary key added.
- You can now set a custom index when doing a query.
- Unified the replication primitives and the GraphQL replication plugin.
- Removed the deprecated in-memory plugin.
- Added cleanup plugin
- Refactor local documents plugin to only create a storage instance for local documents when needed.
- Removed the `core` plugin. The default export `from 'rxdb'` now exports only the RxDB core without plugins.

- The Dexie.js RxStorage is no longer in beta mode.
- Added the in memory storage plugin.
- Added `RxDocument().toMutableJSON()`
- Added `RxCollection().bulkUpsert()`
- Added optional `init()` function to `RxPlugin`.
- dev-mode: Add check to ensure all top-level fields in a query are defined in the schema.
- Support for array field based indexes like `data.[].subfield` was removed, as it anyway never really worked.
- Refactored the usage of RxCollection.storageInstance to ensure all hooks run properly.
- Refactored the encryption plugin so no more plugin specific code is in the RxDB core.
- Removed the encrypted export from the json-import-export plugin. This was barely used and made everything more complex. All exports are no non-encrypted. If you need them encrypted, you can still run by encryption after the export is done.
- RxPlugin hooks now can be defined as running `before` or `after` other plugin hooks.
- Attachments are now internally handled as string instead of `Blob` or `Buffer`
- Fix (replication primitives) only drop pulled documents when a relevant document was changed locally.
- Fix dexie.js was not able to query over an index when `keyCompression: true`

Changes to `RxStorageInterface`:
- `RxStorageInstance` must have the `RxStorage` in the `storage` property.
- The `_deleted` field is now required for each data interaction with `RxStorage`.
- Removed `RxStorageInstance.getChangedDocuments()` and added `RxStorageInstance.getChangedDocumentsSince()` for better performance.
- Added `doesBroadcastChangestream()` to `RxStorageStatics`
- Added `withDeleted` parameter to `RxStorageKeyObjectInstance.findLocalDocumentsById()`
- Added internal `_meta` property to stored document data that contains internal document related data like last-write-time and replication checkpoints.

### 11.6.0 (4 February 2022)

Bugfixes:
  - [#3666](https://github.com/pubkey/rxdb/issues/3666) RxDB with lokijs works bad in Safari and FF when using multiple tabs

Other:
  - Replication primitives must throw an error if `_deleted` field is missing. [#3671](https://github.com/pubkey/rxdb/pull/3671)

### 11.5.1 (30 January 2022)

Bugfixes:
  - `RxStorage.statics.getQueryMatcher()` must not match documents with `_deleted: true`.
  - Fixed multiple problems with `RxCollection.findByIds$()` [#3659](https://github.com/pubkey/rxdb/pull/3659) Thanks [@Hideman85](https://github.com/Hideman85)

### 11.5.0 (30 January 2022)

Features:
  - Improve emitted errors of the GraphQL replication [#3630](https://github.com/pubkey/rxdb/pull/3630) Thanks [@nirvdrum](https://github.com/nirvdrum)
  - Added Dexie.js based `RxStorage`. [Read the docs](https://rxdb.info/rx-storage-dexie.html)

### 11.4.0 (28 January 2022)

Bugfixes:
  - `RxDocument.toJSON()` is leaking meta field `_deleted`. [#3645](https://github.com/pubkey/rxdb/pull/3645) Thanks [@Bessonov](https://github.com/Bessonov)

Features:
  - Allow truthy values for the GraphQL replication `deletedFlag` field. [#3644](https://github.com/pubkey/rxdb/pull/3644) Thanks [@nirvdrum](https://github.com/nirvdrum)

Other:
  - `.findOne(documentId)` should use `RxStorage().findDocumentsById()` instead of `RxStorage().query()`

### 11.3.0 (17 January 2022)

Bugfixes:
  - GraphQL replication: Unnecessary local document writes fill up the database [#3627](https://github.com/pubkey/rxdb/pull/3627) Thanks [@hdwatts](https://github.com/hdwatts)

### 11.2.0 (12 January 2022)

Bugfixes:
  - Replication Primitives: Local writes while running the `pull` must not be lost but send to the remote.
  - Replication Primitives: Should not stack up failed runs and then run many times.
  - Support composite indices in schema literal types [#3609](https://github.com/pubkey/rxdb/pull/3609) Thanks [@nirvdrum](https://github.com/nirvdrum)

### 11.1.0 (6 January 2022)

Features:
  - Added `toTypedRxJsonSchema` and `ExtractDocumentTypeFromTypedRxJsonSchema` to generate the document types from the schema.

### 11.0.0 (3 January 2022) BREAKING [read the announcement](./docs-src/releases/11.0.0.md)

BREAKING:
  - RxStorage: The non async functions `prepareQuery`, `getSortComparator` and `getQueryMatcher` have been moved out of `RxStorageInstance` into `RxStorage`. This was needed to have better WebWorker support. This will not affect you do not use a custom `RxStorage` implementation.
  - LokiJS: Do not use the `IdleQueue` of the RxDatabase to handle calls to saveDatabase(), instead wait for CPU idleness of the JavaScript process.
  - `RxStorageInterface`:
    - Replaced all `Map` with plain json objects so that they can be `JSON.stringify`-ed
    - Replaced typings of event stream to use `EventBulk` and process events in bulks to save performance.
    - Move all static methods into the `statics` property so we can code-split when using the worker plugin.
    - `digest` and `length` of attachment data is now created by RxDB, not by the RxStorage. [#3548](https://github.com/pubkey/rxdb/issues/3548)
    - Added the statics `hashKey` property to identify the used hash function.
  - Internally all events are handles via bulks, this saves performance when events are transfered over a WebWorker or a BroadcastChannel.
  - Removed the deprecated `recieved` methods, use `received` instead. [See #3392](https://github.com/pubkey/rxdb/pull/3392)
  - Removed the `no-validate` plugin. To use RxDB without schema validation, just do not add a validation plugin to your custom build.

Bugfixes:
  - Do not throw an error when database is destroyed while a GraphQL replication is running.
  - Compound primary key migration throws "Value of primary key(s) cannot be changed" [#3546](https://github.com/pubkey/rxdb/pull/3546) Thanks [@nothingkid](https://github.com/nothingkid)
  - Allow `_id` as primaryKey [#3562](https://github.com/pubkey/rxdb/pull/3562) Thanks [@SuperKirik](https://github.com/SuperKirik)
  - LokiJS: Remote operations do never resolve when remote instance was leader and died.

Other:
  - LokiJS: All documents are stored with a `$lastWriteAt` field, so we can implement an auto compaction later.
  - Transpile `async`/`await` to promises instead of generators. via [babel-plugin-transform-async-to-promises](https://github.com/rpetrich/babel-plugin-transform-async-to-promises)

### 10.5.4 (30 November 2021)

Bugfixes:
  - LokiJS: Do not call `saveDatabase()` when no persistence adapter is given.
  - Query returns outdated result in second subscription [#3498](https://github.com/pubkey/rxdb/issues/3498) Thanks [@swnf](https://github.com/swnf)
  - Spawning a server when full leveldown-module is used must not throw an error.

### 10.5.3 (19 November 2021)

Bugfixes:
  - PouchDB: `getSortComparator()` broken on some complex `$or` query.

### 10.5.2 (18 November 2021)

Other:
  - GraphQL replication must wait for `requestIdlePromise` to not slow down more important tasks.

Bugfixes:
  - LokiJS: Directly create local state when instance becomes leader.
  - LokiJS: `mustUseLocalState()` should not create multiple local states.

### 10.5.1 (15 November 2021)

Bugfixes:
  - GraphQL replication should affect `requestIdlePromise` and while replication IO is running, the database must not be idle.
  - Creating a collection that has existed before must not cause a database write.
  - LokiJS: Fixed error log when reloading while having the database open in multiple browser tabs.

### 10.5.0 (15 November 2021)

Other:
  - Removed useless runtime check of database name, only check in dev-mode.

Changes:
  - LokiJS: Use custom save handler instead of setting `autosave: true`

### 10.4.1 (13 November 2021)

Other:
  - Decreased build size by not importing `pouchdb-utils`
  - Improve build size and performance by replacing [deep-equal](https://www.npmjs.com/package/deep-equal) with [fast-deep-equal](https://github.com/epoberezkin/fast-deep-equal#readme)
  - Remove module `random-token` and use the same random string generator everywhere.

### 10.4.0 (11 November 2021)

Bugfixes:
  - LokiJS: Ensure events emit exact the same data as with PouchDB.
  - LokiJS: Queries with limit and skip where broken.
  - LokiJS: Fix all bugs and run the whole test suite with LokiJS Storage
  - Fix PouchDB RxStorage sometimes returned wrong sort comparison results.

Other:
  - Updated [event-reduce](https://github.com/pubkey/event-reduce) for more optimizations.
  - Allow dash character `-` in collection and database names.

### 10.3.5 (8 November 2021)

Bugfixes:
  - LokiJS `findDocumentsById()` returned additional `$loki` property.
  - LokiJS `bulkAddRevisions()` must not mutate the input.
  - LokiJS deletes on GraphQL replication must work.

### 10.3.4 (7 November 2021)

Bugfixes:
  - LokiJS: Upserting a deleted document did not work.
  - LokiJS: Storage queries returned additional `$loki` property.

### 10.3.3 (6 November 2021)

Bugfixes:
  - LokiJS Storage must have a deterministic sort order.

### 10.3.2 (5 November 2021)

Bugfixes:
  - Sort queries broken with LokiJS RxStorage.

### 10.3.1 (5 November 2021)

Bugfixes:
  - Fix endless loop when using GrapQL-replication & LokiJS RxStorage.

### 10.3.0 (4 November 2021)

Features:
  - Added LokiJS `RxStorage` plugin.

Bugfixes:
  - Fixed missing closings of `RxStorage` instances when the database or collection is destroyed.

Other:
  - Improved performance of write operations.
  - Removed unnecessary abstraction layer of `LeaderElector`

### 10.2.2 (25 October 2021)

Bugfixes:
  - Migration with attachments removes attachment mime types [#3460](https://github.com/pubkey/rxdb/issues/3460) Thanks [@swnf](https://github.com/swnf)

Other:
  - Improved performance when many queries are created in a short timespan.
  - Database- and collection names can now contain the minus char `-`.

### 10.2.1 (20 October 2021)

Bugfixes:
  - GraphQL replication: push not working with keyCompression.
  - `Buffer` is not available in browsers [#3454](https://github.com/pubkey/rxdb/issues/3454) Thanks [@swnf](https://github.com/swnf)

### 10.2.0 (13 October 2021)

Bugfixes:
  - Observed document data must be deep freezed in dev mode [#3434](https://github.com/pubkey/rxdb/issues/3434) Thanks [@chrisdrackett](https://github.com/chrisdrackett)

Other:
  - We now have set `sideEffects: false` to the default in the package.json so tree shaking can work.
  - Optimized memory usage in the query cache.

Features:
  - Added [replication primitives plugin](./docs-src/replication.md)

### 10.1.0 (27 September 2021)

Other:
  - Refactored the migration plugin for better performance by writing the documents in bulk requests
  - Added svelte example [#3287](https://github.com/pubkey/rxdb/pull/3287) Thanks [@bkeating](https://github.com/bkeating)
  - Improved error messages

Bugfixes:
  - [#3319](https://github.com/pubkey/rxdb/issues/3319) Graphql replication checkpoint was not deleted after running `RxDatabase.remove()`
  - Fixed spelling of `recieved -> received` everywhere. The old getters are still useable but `deprecated` [#3392](https://github.com/pubkey/rxdb/pull/3392). Thanks [chrisdrackett](https://github.com/chrisdrackett)

### 10.0.3 (9 August 2021)

Bugfixes:
  - Calling bulk-methods with an empty array must not throw an error.
  - `RxCollection.remove()` does not delete local documents [#3319](https://github.com/pubkey/rxdb/issues/3319)

### 10.0.0 (20 July 2021) BREAKING [read the announcement](./docs-src/releases/10.0.0.md)

Breaking:
  - Setting a `primaryKey` for a schema is now required.
  - When using the type `RxJsonSchema<DocType>` the `DocType` is now required.
  - A JsonSchema must have the `required` array at the top level and it must contain the primary key.

  - Outgoing data is now `Readonly` typed and [deep-frozen](https://developer.mozilla.org/de/docs/Web/JavaScript/Reference/Global_Objects/Object/freeze) in dev mode

  - `RxDocument.putAttachment()` no longer supports string as data, only `Blob` or `Buffer`.
  - Changed the default of `putAttachment` to `skipIfSame=true`.

  - Removed the deprecated `atomicSet()`, use `atomicPatch()` instead.
  - Removed the deprecated `RxDatabase.collection()` use `RxDatabase().addCollections()` instead.

  - Moved everything pouchdb related to the `pouchdb` plugin.
  - Pouchdb plugins are not longer added via `addRxPlugin()` but `addPouchPlugin()`. (RxDB plugins are still added via `addRxPlugin`).
  - Removed plugin hook `preCreatePouchDb`.
  - Removed the `watch-for-changes` plugin, this is now directly integrated into the pouchdb `RxStorage`.
  - Removed the `adapter-check` plugin. (The function `adapterCheck` has moved to the pouchdb plugin).

  - Calling `RxDatabase.server()` now returns a promise that resolves when the server is started up.
  - Changed the defaults of `PouchDBExpressServerOptions` from the `server()` method, by default we now store logs in the tmp folder and the config is in memory.
  - Renamed `replication`-plugin to `replication-couchdb` to be more consistend in naming like with `replication-graphql`
    - Renamed `RxCollection().sync()` to `RxCollection().syncCouchDB()`

  - Renamed the functions of the json import/export plugin to be less confusing
    - `dump()` is now `exportJSON()`
    - `importDump()` is now `importJSON()`
  - `RxCollection` uses a separate pouchdb instance for local documents, so that they can persist during migrations.

Features:
  - Added support for composite primary keys.

Other:
  - Moved all `should never happen` errors into own error code.

Typings:
  - Improved typings of error codes.

### 9.21.0 (30 June 2021)

Features:
  - Added `dataPath` property to GraphQL replication pull options to allow the document JSON lookup path to configured instead of assuming the document data is always the first child of the response [#2606](https://github.com/pubkey/rxdb/issues/2606) Thanks [@joshmcarthur](https://github.com/joshmcarthur)

Types:
  - `getLocal()` can return `undefined`. Thanks [@chrisdrackett](https://github.com/chrisdrackett)
  - Fixed typings in the dependencies so you can use `noUncheckedIndexedAccess`. Thanks [@seanwu1105](https://github.com/seanwu1105)

### 9.20.0 (15 May 2021)

Bugfixes:
  - Auto-cancel one time couchdb replications to not cause a memory leak
  - Fixed another memory leak when calling the couchdb replication many times.

### 9.19.0 (12 May 2021)

Features:
  - Added the [backup-plugin](https://rxdb.info/backup.html)

Other:
  - Updated `rxjs` to version `7.0.1`

### 9.18.0 (26 April 2021)

Bugfixes:
  - Fixed memory leak in `RxCollection().findByIds$()`

Other:
  - Added collection name when throwing errors in `RxQuery`

### 9.17.1 (21 April 2021)

Other:
  - Added hints abount 2021 user survey.

### 9.17.0 (14 April 2021)

Features:
  - Added possibility to change, update, remove and add `RxAttachment`s inside of a migration strategy.

### 9.16.0 (12 April 2021)

Features:
  - Added `RxDatabase.migrationStates()` which returns an observable to observe the state of all ongoing migrations.
  - Added `startupPromise` to the returned object of `RxDatabase().server()`

Bugfixes:
  - Ensure every background task is done when `RxDatabase.destroy()` resolves. [#2938](https://github.com/pubkey/rxdb/issues/2938)

Other:
  - Added analytics to docs page

### 9.15.0 (25 February 2021)

Bugfixes:
  - Updated `pouchdb-all-dbs` fixes [#2874](https://github.com/pubkey/rxdb/issues/2874)  Thanks [@openscript](https://github.com/openscript)

Other:
  - Determinstic handling of revision keys during data migration
  - Added more information to `RxError` when data migration fails

### 9.14.0 (14 February 2021)

Features:
  - Added `RxReplicationState.awaitInitialReplication()`

Bugfixes:
  - Using the replication plugins must not required to also use leader-election
  - Refactor `QueryCache.triggerCacheReplacement()` to not spawn `setTimeout` regulary. This is needed for server side rendering with angular universal.

Other:
  - Added server side rendering to the [angular example](https://github.com/pubkey/rxdb/tree/master/examples/angular)

### 9.13.0 (10 February 2021)

Features:

  - Added `RxCollection().bulkRemove()` [#2845](https://github.com/pubkey/rxdb/pull/2845) Thanks [@qinyang912](https://github.com/qinyang912)

Other:

  - Improved typings of `insertLocal()` [#2850](https://github.com/pubkey/rxdb/pull/2850) Thanks [@openscript](https://github.com/openscript)
  - Improved typings of `bulkInsert()`

### 9.12.1 (24 January 2021)

Bugfixes:
  - [#2785](https://github.com/pubkey/rxdb/pull/2785) postInsert hook not working when use bulkInsert to insert doc. Thanks [@qinyang912](https://github.com/qinyang912)
  - Setted `sideEffects: true` for main module [#2798](https://github.com/pubkey/rxdb/issues/2798)

Other:
  - (docs) added warning about indexeddb adapter
  - Upgraded typescript to `4.1.3`

### 9.12.0 (3 January 2021)

Features:
  - Allow `primary` and `ref` at the same time in a schema. [#2747](https://github.com/pubkey/rxdb/issues/2747)

Bugfixes:
  - [#2705](https://github.com/pubkey/rxdb/issues/2705) when use bulkInsert to insert doc, the rxDocument property on changeEvent is an object, not a RxDocument instance. Thanks [@qinyang912](https://github.com/qinyang912)
  - When the mutation function of `atomicUpdate()` has thrown once, it was not possible to use it again.

### 9.11.0 (13 December 2020)

Features:
  - Added `putAttachment(skipIfSame)`, if set to `true` a write will be skipped if the attachment already exists with the same data.

Bugfixes:
  - `awaitInitialReplication()` resolves on failed replication [#2745](https://github.com/pubkey/rxdb/pull/2745). Thanks [@dome4](https://github.com/dome4)
  - `insertLocal()` not emitted the state change across tabs

Other:
  - Added `name` identifier to `RxPlugin`
  - Throw error when `dev-mode` plugin is added multiple times because there is no way that this was done intentional likely the developer has mixed core and default usage of RxDB.
  - Fix reported security problem with the query builders mquery api.

### 9.10.1 (23 November 2020)

Other:
  - Additional refactorings to improve collection creation speed

### 9.10.0 (23 November 2020)

Features:
  - Added `RxCollection.getLocal$()` and `RxDatabase.getLocal$()` to observe local documents.
  - Added `RxDatabase.addCollections()` to create multiple collections at once. Is faster and better typed than the now deprecated `RxDatabase.collection()`

Other:
  - Improved typings for `pouchdb.changes()`
  - Moved from travisci to github actions

### 9.9.0 (10 November 2020)

Other:
  - Improved startup performance by doing a index-exist check
  - Added check for `properties` to dev-mode schema check
  - Add better checks for query input in dev-mode

### 9.8.0 (2 November 2020)

Features:
  - Added subscription parameters for `graphQLSchemaFromRxSchema()`
  - Added [RxDocument.atomicPatch()](https://rxdb.info/rx-document.html#atomicpatch)

Bugfixes:
  - (types) Returned values of `syncGraphQL()` did not type-match with `RxGraphQLReplicationState`
  - `RxDocument.atomicUpdate()` now does a retry on 409 write conflicts

Other:
  - Added authentication to graphql example
  - Deprecated `RxDocument.atomicSet()`. Used `atomicPatch` instead, it works better with typescript
  - (docs) added workarounds for 6-connection limit at couchdb replication [#2659](https://github.com/pubkey/rxdb/pull/2659). Thanks [@MuresanSergiu](https://github.com/MuresanSergiu)

### 9.7.1 (22 October 2020)

Bugfixes:
  - Server-Plugin: Replication did not work until there is at least one document.
  - Fix skipping docs in graphql push replication [#2627](https://github.com/pubkey/rxdb/pull/2627) Thanks [@DDoerner](https://github.com/DDoerner)

### 9.7.0 (21 October 2020)

Bugfixes:
  - `RxLocalDocument.$` emitted to often on changes [#2471](https://github.com/pubkey/rxdb/issues/2471)
  - Fix typings of `RxReplicationState.collection`

Features:
  - Allow to skip docs in push/pull modifiers with the graphql-replication. [#2552](https://github.com/pubkey/rxdb/issues/2552) Thanks [@DDoerner](https://github.com/DDoerner)
  - Allow to type the data of `RxLocalDocument` like `myDatabase.getLocal<{foo: string}>('bar')`

Other:
  - Refactored GraphQL replication to run faster [#2524](https://github.com/pubkey/rxdb/pull/2524/) Thanks [@corinv](https://github.com/corinv)

### 9.6.0 (7 September 2020)

Features:
  - Add `RxReplicationState.setHeaders()` [#2399](https://github.com/pubkey/rxdb/pull/2399/) Thanks [@DDoerner](https://github.com/DDoerner)
  - Added `RxCollection.findByIds$()` [see](./docs-src/tutorials/rx-collection.md#findbyids$)

Bugfixes:
  - wrong key handling on compound indexes [#2456](https://github.com/pubkey/rxdb/pull/2456/) Thanks [@dome4](https://github.com/dome4)
  - Nested `$or` queries where broken when they used the primaryKey in the selector

### 9.5.0 (2 August 2020)

Other:
  - Upgraded pouchdb to `7.2.2`
  - Upgraded typescript to `3.9.7`

### 9.4.0 (24 July 2020)

Features:
  - Add cache-replacement-policy for the [QueryCache](https://pubkey.github.io/rxdb/query-cache.html)
  - GraphQL replication async modifier function [#2367](https://github.com/pubkey/rxdb/issues/2367)

Bugfixes:
  - GraphQL replication run increasing requests when offline [#2336](https://github.com/pubkey/rxdb/issues/2336)

### 9.3.0 (26 June 2020)

Features:
  - Added (beta) `RxCollection.findByIds()` to get many documents by their id with a better performance.

Other:
  - Added typings for `pouch.allDocs()`

### 9.2.0 (21 June 2020)

Bugfixes:
  - `ref`-fields must be nullable [#2285](https://github.com/pubkey/rxdb/pull/2285/) Thanks [@kunal15595](https://github.com/DDoerner)
  - RxDatabase names can no longer end with a slash [#2251](https://github.com/pubkey/rxdb/issues/2251) which breaks the server plugin.

Other:
  - Added `"sideEffects": false` to all plugins

### 9.1.0 (31 May 2020)

Features:
  - `RxDatabase.server()` does now accept `pouchdbExpressOptions` to set the log file and other stuff configured [on express-pouchdb](https://github.com/pouchdb/pouchdb-server#api)

Bugfixes:
  - prepareQuery should handle all comparison operators [#2213](https://github.com/pubkey/rxdb/pull/2213/) Thanks [@kunal15595](https://github.com/kunal15595)

Other:
  - Added webpack [tree shaking optimization](https://webpack.js.org/guides/tree-shaking/#clarifying-tree-shaking-and-sideeffects) via `sideEffects: false`

### 9.0.0 (16 May 2020) BREAKING [read the announcement](./docs-src/releases/9.0.0.md)

Features:
  - Added `RxQuery.exec(throwIfMissing: true)`
  - Added helper functions to [GraphQL replication](https://rxdb.info/replication-graphql.html) to generate GraphQL Schemas from the `RxJsonSchema`

Bugfixes:
  - GraphQL replication plugin fires exponentially [#2048](https://github.com/pubkey/rxdb/issues/2048)
  - When a `default` is set in the schema, the default values are also applied after `atomicUpdate()` and `atomicSet()`

Breaking:
  - Indexes are now specified at the top-level of the schema-definition. [#1655](https://github.com/pubkey/rxdb/issues/1655)
  - Encrypted fields are now specified at the top-level of the schema-definition
  - Removed all default exports. Please only import the stuff that you really need.
  - Renamed `RxDB.create()` to `createRxDatabase()`
  - Renamed `removeDatabase()` to `removeRxDatabase()`
  - Renamed `plugin()` to `addRxPlugin()`
  - Replaced plugins `error-messages` and `schema-check` with [dev-mode](https://pubkey.github.io/rxdb/custom-build.html#dev-mode)
  - Moved data migration from core to migration plugin
  - Replaced key-compression implementation with [jsonschema-key-compression](https://github.com/pubkey/jsonschema-key-compression)
  - Renamed `RxDatabase.queryChangeDetection` to `eventReduce` and set default to `true` (no beta anymore)
  - Change `.find()` and `.findOne()` to acccept a full MangoQuery with `sort` and `limit` instead of just the selector
  - Chained queries like `collection.find().where('x').eq('foo')` moved out of the core module into the query-builder plugin
  - The internal `hash()` function does now use a RxDB specific salt
  - Change default of `RxDocument().toJSON(withRevAndAttachments)` to `false`
  - Refactored `RxCollection`
  - Creating a collection will no longer emit an `RxChangeEvent`
  - Removed `RxCollection.docChanges$()` because all events are from the docs
  - Renamed `RxSchema.jsonID` to `RxSchema.jsonSchema`
  - Moved remaining stuff of leader-election from core into the plugin
  - Merged multiple internal databases for metadata into one `internalStore`
  - In dev-mode, the GraphQL-replication will run a schema validation of each document that comes from the server

Other:
  - Removed many runtime type checks that now should be covered by typescript in buildtime
  - The GraphQL replication is now out of beta mode

Docs:
  - Removed examples for `require()` CommonJS loading

### 8.9.0 (14 March 2020)

Other:
  - The server plugin now exposes the `pouchApp` [#1992](https://github.com/pubkey/rxdb/pull/1992) Thanks [@Julusian](https://github.com/Julusian)

Features:
  - Added option to replicate revisions with graphql-replication [#2000](https://github.com/pubkey/rxdb/pull/2000) Thanks [@gautambt](https://github.com/gautambt)

### 8.8.0 (5 March 2020)

Other:
  - Upgraded PouchDB and other dependencies

### 8.7.5 (6 January 2020)

Other:
  - Added a new example for electron with the remote API. Thanks [@SebastienWae](https://github.com/SebastienWae)
  - Fixed Typing error on `database.dump()` [#1754](https://github.com/pubkey/rxdb/issues/1754). Thanks [@PVermeer](https://github.com/PVermeer)

Bugfixes:
  - Updates to documents fail with GraphQL replication. [#1812](https://github.com/pubkey/rxdb/issues/1812). Thanks [@gautambt](https://github.com/gautambt)
  - `RxQuery.doesDocumentDataMatch()` was wrong on queries with `$and` which lead to a wrong result with QueryChangeDetection

### 8.7.4 (2 December 2019)

Other:
  - Improved performance of `QueryChangeDetection` by using [array-push-at-sort-position](https://github.com/pubkey/array-push-at-sort-position) instead of re-sorting the whole results of a query
  - Improved performance by removing unnecessary calls to deep-clone

### 8.7.3 (10 November 2019)

Features:
  - Added `RxCollection.bulkInsert()`

Bugfixes:
  - Fix replication of migrated schemas in the server plugin

### 8.7.2 (24 October 2019)

Bugfixes:
  - GraphQL replication sometimes not pushes when a big amount of documents has been pulled before
  - Fixed typings of PouchdbReplicationOptions

Other:
  - Upgrade pouchdb to `7.1.1`
  - Refactor some internals

### 8.7.1 (18 October 2019)

Other:
  - Json-Import now uses `bulkDocs` for better performance
  - Refactored prototype merging so it can be optimised later
  - Moved some check into the check-plugin to optimize production build size
  - Refactor schema-validation-plugins since sub-path validation is no longer needed

### 8.7.0 (11 October 2019)

Features:
  - RxDB server can now be used with an existing express-app. [#1448](https://github.com/pubkey/rxdb/issues/1448) Thanks [@dstudzinski](https://github.com/dstudzinski)
  - Wrapped pouchdb conflict error into `RxError`

Other:
  - Fixed typings of `RxError` parameters
  - Fix GraphQL-example to propper use Websocket-Pub-Sub

### 8.6.0 (4 October 2019)

- Migrated to typescript.
- Fixed import of `@types/pouchdb-core` and `@types/pouchdb-find`

Bugfixes:
  - Fixed typings of `preCreateRxCollection` [#1533](https://github.com/pubkey/rxdb/issues/1533) Thanks [@yanshiyason](https://github.com/yanshiyason)

### 8.5.0 (18 September 2019)

Features:
  - Add ability to use `server` app as a part of bigger Express app [#1448](https://github.com/pubkey/rxdb/issues/1448) Thanks [@dstudzinski](https://github.com/dstudzinski)

Bugfixes:
  - custom server path not working on `server`-plugin [#1447](https://github.com/pubkey/rxdb/issues/1447) Thanks [@dstudzinski](https://github.com/dstudzinski)
  - Fix CORS headers when the request's credentials mode is 'include' [#1450](https://github.com/pubkey/rxdb/issues/1450) Thanks [@dstudzinski](https://github.com/dstudzinski)

Other:
  - Improved `QueryChangeDetection` to not run on irrelevant changes

### 8.4.0 (1 September 2019)

Bugfixes:
  - Fix imports of encryption-plugin to work with rollup [#1413](https://github.com/pubkey/rxdb/issues/1413) Thanks [@kenshyx](https://github.com/kenshyx)
  - Removed `express-pouchdb` from the dependencies [#884](https://github.com/pubkey/rxdb/issues/884)

### 8.3.1 (23 August 2019)

Features:
  - Added `RxQuery.doesDocumentDataMatch()` [read the docs](https://rxdb.info/rx-query.html#doesdocumentdatamatch)

Bugfixes:
  - Attachments not working in electron renderer with IndexedDb adapter [#1371](https://github.com/pubkey/rxdb/issues/1371) Thanks [@rixo](https://github.com/rixo)
  - json export/import not working when a document has attachments [#1396](https://github.com/pubkey/rxdb/pull/1396) Thanks [@rixo](https://github.com/rixo)

Other:
  - Improved performance of query-change-detection by reusing the result of `massageSelector`

### 8.3.0 (5 August 2019)

Features:
  - Added a plugin for [GraphQL-replication](https://rxdb.info/replication-graphql.html)

Bugfixes:
  - .populate() returns findOne() on empty string. This results in a random find [#1325](https://github.com/pubkey/rxdb/issues/1325) Thanks [@PVermeer](https://github.com/PVermeer)

### 8.2.1 (5 July 2019)

Features:
  - Add a [z-schema](https://github.com/zaggino/z-schema) validator plugin [#1157](https://github.com/pubkey/rxdb/pull/1157). Thanks [@phil-lgr](https://github.com/phil-lgr)

Bugfixes:
  - Collection change event was emitted before the actual change happened [#1225](https://github.com/pubkey/rxdb/pull/1225). Thanks [@milanpro](https://github.com/milanpro)

Typings:
  - ADD typings to access the `PouchSyncHandler` of `RxReplicationState`

### 8.2.0 (21 May 2019)

Bugfixes:
  - Vue devtools broke the application [#1126](https://github.com/pubkey/rxdb/issues/1126)

Typings:
  - `RxDocument.getAttachment()` and `RxDocument.allAttachments()` did not return promises
  - ADD RxJsonSchema<T> generic for better TypeScript experience

### 8.1.0 (22 April 2019)

Bugfixes:
  - Server-plugin did not work with absolute paths and leveldb
  - Vue threw `get is not a function` when a RxDocument was added to a component's state
  - `RxDocument.allAttachments()` did throw an error when the document has no `RxAttachment`
  - `RxDocument.toJSON(false)` does no longer return the `_attachments` attribute

### 8.0.7 (6 April 2019)

Bugfixes:
  - Fix creating a collection mutates to arguments object [#939](https://github.com/pubkey/rxdb/pull/939)
  - Fix not having optional encrypted fields in a document throws an error [#917](https://github.com/pubkey/rxdb/issues/917)

### 8.0.6 (20 March 2019)

Features:
  - `RxDocument().toJSON()` can be called with `.toJSON(false)` and then returns not `_rev` attribute

Bugfixes:
  - (typings) Fix `additionalProperties: boolean` is allowed for nested objects
  - (typings) Fix `RxQuery().toJSON()'` was missing

### 8.0.5 (7 February 2019)

Bugfixes:
  - Calling `remove()` on a deleted RxDocument should return a rejected promise [#830](https://github.com/pubkey/rxdb/issues/830)
  - Passing `auto_compaction` to a collection did not work [via gitter](https://gitter.im/pubkey/rxdb?at=5c42f3dd0721b912a5a4366b)
  - `util` missing in react-native [#890](https://github.com/pubkey/rxdb/pull/890)

### 8.0.4 (13 November 2018)

Bugfixes:
  - Updated the dependencies with some bugfixes

### 8.0.3 (29. October 2018)

Bugfixes:
  - Reopening a database after using the wrong password did not work [#837](https://github.com/pubkey/rxdb/issues/837)

### 8.0.2 (7. October 2018)

Features:
  - Allow to use `_id` as primary field [#824](https://github.com/pubkey/rxdb/pull/824). Thanks [@will118](https://github.com/will118)

Bugfixes:
  - `RxDB.removeDatabase()` did not return a Promise [#822](https://github.com/pubkey/rxdb/pull/822). Thanks [@will118](https://github.com/will118)

### 8.0.1 (21. September 2018)

Bugfixes:
  - Does not compile in TypeScript with strict flag enabled [#448](https://github.com/pubkey/rxdb/issues/448)

### 8.0.0 (18. September 2018) BREAKING [read the announcement](./docs-src/releases/8.0.0.md)

Breaking:
  - Upgraded to [pouchdb 7.0.0](https://pouchdb.com/2018/06/21/pouchdb-7.0.0.html)
  - `disableKeyCompression` is renamed to `keyCompression` which defaults to `false`
  - `RxDatabase.collection()` now only accepts the json-schema as schema-attribute
  - It is no longer allowed to set required fields via `required: true`, use `required: ['myfield']` in compliance with the jsonschema standard
  - QueryChangeDetection is not enabled in the RxDatabase-options `queryChangeDetection: true`
  - Setters and `save()` are only callable on temporary documents
  - Removed `RxDocument.synced$` and `RxDocument.resync()`
  - Middleware-Hooks now have `plainJson` as first parameter and `RxDocument`-instance as second
  - Typings have been modified, [see](./docs-src/tutorials/typescript.md)
  - `postCreateRxDocument`-hooks will not be awaited if they are async

Features:
  - Added `RxDocument.atomicSet()`
  - Added `RxCollection.awaitPersistence()` for in-memory-collections
  - Added `RxReplicationState.denied$` [#763](https://github.com/pubkey/rxdb/issues/763)
  - Added option for CORS to server-plugin
  - `this`-scope of collection-hooks are bound to the collection itself [#788](https://github.com/pubkey/rxdb/issues/788)
  - All methods of `RxDocument` are bound to the instance [#791](https://github.com/pubkey/rxdb/issues/791)
  - Added `RxReplicationState.alive$`, [see](./docs-src/replication.md#alive). Thanks [@rafamel](https://github.com/rafamel)

Bugfixes:
  - checkAdapter doesn't cleanup test databases [#714](https://github.com/pubkey/rxdb/issues/714)
  - inMemory collections don't implement static methods [#744](https://github.com/pubkey/rxdb/issues/744)
  - inMemory collections do not sync up removals [#754](https://github.com/pubkey/rxdb/issues/754)
  - Ensure `final` fields cannot be changed on `RxDocument.atomicUpdate()` and `RxDocument.update()`
  - Fixed a missing dependency on the server-plugin

Other:
  - cross-instance communication is now done with https://github.com/pubkey/broadcast-channel (way better performance)
  - Upgrade to eslint 5 (no more babel-eslint)
  - Upgrade to babel7
  - Refactored `plugins/replication/.watchForChanges()` to fix sometimes-breaking-test with `RxReplicationState.complete$`
  - Split `RxCollection.watchForChanges()` into own plugin
  - Refactored `RxQuery`

### 7.7.1 (August 1, 2018)

Bugfixes:
  - newRxError is not a constructor [#719](https://github.com/pubkey/rxdb/issues/719) thanks [@errorx666](https://github.com/errorx666)
  - Collection name validation is too strict [#720](https://github.com/pubkey/rxdb/issues/720) thanks [@errorx666](https://github.com/errorx666)
  - Field names can't be one character long [#717](https://github.com/pubkey/rxdb/issues/717) thanks [@errorx666](https://github.com/errorx666)
  - Invalid value persists in document after failed update [#734](https://github.com/pubkey/rxdb/issues/734) thanks [@rybaczewa](https://github.com/rybaczewa)

Other
  - Moved `@types/core-js` to dev-dependencies [#712](https://github.com/pubkey/rxdb/issues/712)
  - Added more example the the RxQuery-Docs [#740](https://github.com/pubkey/rxdb/pull/740) thanks [@Celludriel](https://github.com/Celludriel)

### 7.7.0 (July 6, 2018)

Bugfixes:
  - Indexes do not work in objects named "properties" [#697](https://github.com/pubkey/rxdb/issues/697)
  - Wrong pouch-location when folderpath used for collection [#677](https://github.com/pubkey/rxdb/issues/677)
  - Mutating a result-array from `RxQuery.exec()` or `RxQuery.$` does not affect future calls [#698#issuecomment-402604237](https://github.com/pubkey/rxdb/issues/698#issuecomment-402604237)

Other:
  - Updated Angular-Example to 6.0.5 Thanks [@fuerst](https://github.com/fuerst)

### 7.6.1 (May 26, 2018)

Bugfixes:
  - Unhandled promise rejection with DOMException [#644](https://github.com/pubkey/rxdb/issues/644)
  - Prevent bug with replication of internal pouchdb's [#641](https://github.com/pubkey/rxdb/pull/641)
  - LocalDocument observe on field not working [#661](https://github.com/pubkey/rxdb/issues/661)
  - Skip defining getter and setter when property not defined in schema [#646](https://github.com/pubkey/rxdb/pull/646)
  - (typings) Fix `type: 'object'` not correctly recognized (via gitter at 2018 Mai 22 19:20)

### 7.6.0 (May 12, 2018)

Bugfixes:
  - Query cache is not being invalidated by replication [#630](https://github.com/pubkey/rxdb/issues/630)

Other:
  - Updated to rxjs 6.0.0
  - Added integration tests for couchdb

### 7.5.1 (May 3, 2018)

Bugfixes:
  - Indexes are no longer required thx [@gvuyk](https://github.com/gvuyk) [#620](https://github.com/pubkey/rxdb/issues/620)

Other:
  - Fixed typings for `additionalProperties` in schemas
  - Added performance-tests
  - Removed workarround for [pouchdb#6733](https://github.com/pouchdb/pouchdb/issues/6733)

Typings:
  - Added optional type for ORM-Methods

### 7.5.0 (April 24, 2018)

Features:
  - Added `RxCollection.insert$`, `RxCollection.update$`, `RxCollection.remove$` [read the docs](https://rxdb.info/rx-collection.html#observe-)

Other:
  - Added `dangerousRemoveCollectionInfo()` for migrations over rxdb-versions.
  - Improved typings for `RxChangeEvent`

### 7.4.4 (April 18, 2018)

Bugfixes:
  - Wrong index used when no sort specified [#609](https://github.com/pubkey/rxdb/issues/609)

Other:
  - Improved typings of `RxChangeEvent` thx [@hubgit](https://github.com/hubgit)

### 7.4.3 (April 7,2018)

Bugfixes:
  - Sort by sub object is not working [#585](https://github.com/pubkey/rxdb/issues/585)
  - Encrypted attachments not working inside of electron-renderer [#587](https://github.com/pubkey/rxdb/issues/587)
  - Schema fails with sub-sub-index [#590](https://github.com/pubkey/rxdb/issues/590)
  - Default value not applied when the stored value is `undefined` [#596](https://github.com/pubkey/rxdb/issues/596)

### 7.4.2 (March 22, 2018)

Bugfixes:
  - Wrong typings with custom build [#576](https://github.com/pubkey/rxdb/issues/576)

Features:
  - Add option to add pouchSettings to all pouchdb-instances [#567](https://github.com/pubkey/rxdb/pull/567) Thx [@EugeniaM](https://github.com/EugeniaM)

### 7.4.1 (March 11, 2018)

Bugfixes:
  - Remove preinstall-script [#558](https://github.com/pubkey/rxdb/issues/558) thx [@adam-lebon](https://github.com/adam-lebon)

### 7.4.0 (March 9, 2018)

Features:
  - Added `RxDatabase.server()` to quickly spawn couchdb-compatibe endpoint out of RxDB. Read [this](https://pubkey.github.io/rxdb/custom-build.html#server)
  - Use `CustomIdleQueue` for atomic updates to enable [#494](https://github.com/pubkey/rxdb/issues/494)

Bugfixes:
  - Default ignored when `0` [#528](https://github.com/pubkey/rxdb/pull/528) thx [@gvuyk](https://github.com/gvuyk)

### 7.3.3 (February 4, 2018)

Other:
  - Update to pouchdb version 6.4.3
  - Improve performance by using the profiler
  - Added typings for internal `pouchdb`-instance

### 7.3.2 (January 25, 2018)

Features:
  - Upgraded to pouchdb 6.4.2. [Read this](https://pouchdb.com/2018/01/23/pouchdb-6.4.2.html)

Typings:
  - Fix `RxCollection.findOne()` can return `null`

Other:
  - Improved [react-native-example](https://github.com/pubkey/rxdb/tree/master/examples/react-native) thx [@Darkbladecr](https://github.com/Darkbladecr)

### 7.3.1 (January 3, 2018)

Bugfixes:
  - Allow `number`-fields as index [#438](https://github.com/pubkey/rxdb/pull/438)
  - Ensure typescript `strict: true` works [#448](https://github.com/pubkey/rxdb/issues/448)

### 7.3.0 (December 18, 2017)

Features:
  - Added [ajv-validate](https://pubkey.github.io/rxdb/custom-build.html#ajv-validate)-plugin. Thx [@rybaczewa](https://github.com/rybaczewa)

Bugfixes:
  - inMemory() throws error when using primary-key [#401](https://github.com/pubkey/rxdb/issues/401)

Other:
  - Update to pouchdb [6.4.0](https://pouchdb.com/2017/12/16/pouchdb-6.4.0.html)
  - Optimize socket-pull by comparing internal last-change-time
  - do not hide fields with `value: undefined` in error-message [#403](https://github.com/pubkey/rxdb/issues/403)

## 7.2.0 (December 7, 2017)

Warning:
  - Removed automatic import of `pouchdb-adapter-memory` for in-memory-collections. Read [this](https://pubkey.github.io/rxdb/in-memory.html)

Features:
  - Added [options-parameter](https://pubkey.github.io/rxdb/plugins.html#options)
  - Added `postCreateRxDocument` [plugin-hook](https://github.com/pubkey/rxdb/blob/master/src/hooks.js)
  - Added [no-validate-plugin](https://pubkey.github.io/rxdb/custom-build.html#no-validate)
  - Added typings for `RxPlugin`

Bugfixes:
  - Query-Cache not used when declaring queries without mango-chain

Other:
  - Do not throw errors if the same plugin is added multiple times
  - Allow getting the collection via `RxDatabase().collection(name: string)`
  - Allow recreating the collection with different schema, if it has no documents
  - Split out error-messages into separate [own plugin](https://pubkey.github.io/rxdb/custom-build.html#error-messages)

## 7.1.1 (November 27, 2017)

Bugfixes:
  - Error on key-compression when nested value is null
  - Fix typings of `RxDocument.putAttachment()`

## 7.1.0 (November 22, 2017)

Other:
  - Reduced build-size by using [rxjs-lettable-operators](https://github.com/ReactiveX/rxjs/blob/master/doc/lettable-operators.md). Read [this](https://github.com/pubkey/rxdb/blob/master/docs-src/install.md#rxjs) if you have problems.
  - Improved typings [#368](https://github.com/pubkey/rxdb/pull/368) thx [@FlorianKoerner](https://github.com/FlorianKoerner)

## 7.0.1 (November 14, 2017)

Bugfixes:
  - Include `pouchdb-adapter-memory` as dependency [#365](https://github.com/pubkey/rxdb/issues/365)

## 7.0.0 (November 14, 2017)

Breaking:
  - Renamed `ingoreDuplicate` to `ingoreDuplicate` [#314](https://github.com/pubkey/rxdb/issues/314)
  - Improved typings [#329](https://github.com/pubkey/rxdb/pull/329) by [@ihadeed](https://github.com/ihadeed)

Features:
  - Added [attachments](https://pubkey.github.io/rxdb/rx-attachment.html)
  - Added [final fields](https://pubkey.github.io/rxdb/rx-schema.html#final)
  - Added [inMemory](https://pubkey.github.io/rxdb/in-memory.html)-collections
  - Added [local documents](https://pubkey.github.io/rxdb/rx-local-document.html)

Bugfixes:
  - Added error-message when you json-import on a non-existing collection [#319](https://github.com/pubkey/rxdb/issues/319)
  - Allow windows-foldernames (with backslash) as collection-name [343](https://github.com/pubkey/rxdb/issues/343)

Other:
  - Split out idle-queue into own [npm-module](http://npmjs.com/package/custom-idle-queue)
  - Enfore usage of strict-equality via eslint

## 6.0.1 (September 20, 2017)

- Fix `core is not defined` [#296](https://github.com/pubkey/rxdb/issues/296)

## 6.0.0 (September 19, 2017) BREAKING

Breaking:
  - Filenames are now kebab-case
  - `pouchdb-replication`-plugin is now imported by default, do not import it by your own.
  - `RxDB.create()` throws if you create the same database twice. (You can use [ignoreDuplicate](https://pubkey.github.io/rxdb/rx-database.html#ignoreduplicate))

Features:
  - Added [RxDatabase.requestIdlePromise()](https://pubkey.github.io/rxdb/rx-database.html#requestidlepromise)
  - Added [RxDB.checkAdapter()](https://pubkey.github.io/rxdb/rx-database.html#checkadapter)
  - Added [ignoreDuplicate](https://pubkey.github.io/rxdb/rx-database.html#ignoreduplicate)-parameter to `RxDB.create()`

Custom-Build:
  - Custom-build is now out of beta
  - If you use a custom-build, you have to change the import-paths. See [custom-build](https://pubkey.github.io/rxdb/custom-build.html)
  - Replication is now its own module [see](https://pubkey.github.io/rxdb/custom-build.html#replication)
  - Json import/exportis now its own module [see](https://pubkey.github.io/rxdb/custom-build.html#json-dump)

Bugfixes:
  - Allow null-selector [#267](https://github.com/pubkey/rxdb/issues/267)
  - `RxQuery.exec()` throws when out of change-event-buffer-bounds [#278](https://github.com/pubkey/rxdb/issues/278)
  - Fix deprecated warning that sometimes occurs with indexeddb-adapter `db.type()`
  - Add fallback to leader-election when [unload](https://github.com/pubkey/unload) not works (mostly when you use RxDB inside of an iFrame)

Other:
  - Use `RxError`-class to throw Custom errors with the `parameters`-attribute
  - Optimize leader-election to not waste resources when many tabs open
  - Optimize schema-parsing when multiple collections have the same schema
  - Reduced build-size by only using async/await if it makes sense
  - Pre-Parse schema to validator when [requestIdleCallback](https://developer.mozilla.org/de/docs/Web/API/Window/requestIdleCallback) available
  - Optimize socket-cleanup by using `requestIdlePromise`
  - Added plugin-hook for `preCreatePouchDb`

## 5.3.0 (August 25, 2017)

Features:
  - Added [custom builds](https://pubkey.github.io/rxdb/custom-build.html)
  - Added [plugin-support](https://pubkey.github.io/rxdb/plugins.html)
  - Added default exports. Use `import RxDB from 'rxdb'` instead of `import * as RxDB from 'rxdb'`

Bugfixes:
  - `RxQuery.or()` did not work with KeyCompression [#252](https://github.com/pubkey/rxdb/issues/252)

## 5.2.1 (July 17, 2017)

Quickfix because of new [pouchdb-import](https://github.com/pouchdb/pouchdb/issues/6603#issuecomment-315867346)

## 5.2.0 (July 17, 2017)

Features:
  - Added [RxCollection.atomicUpsert](https://pubkey.github.io/rxdb/rx-collection.html#atomicupsert)
  - Added [default values](https://pubkey.github.io/rxdb/rx-schema.html#default)
  - Added generic typings so it's easier to be extended [see](https://github.com/pubkey/rxdb/blob/master/examples/angular2/app/src/RxDB.d.ts)

Other:
  - Split out test-util into its own npm-module [async-test-util](https://github.com/pubkey/async-test-util)
  - Upgrade to pouchdb version [6.3.4](https://github.com/pouchdb/pouchdb/releases/tag/6.3.4)

Bugfixes:
  - Settings values to `null` did not work on temporaryDocuments [#215](https://github.com/pubkey/rxdb/issues/215)
  - `RxDocument.atomicUpdate()` did not run when reusing after a while
  - `RxQuery.toString()` was sometimes not predictable

**WARNING**: If you use RxDB with angular2||zone.js, you might have the error [_global is not defined](https://github.com/angular/zone.js/issues/835). Wait for the next zone.js release before updating RxDB.

## 5.1.0 (July 10, 2017)

Features:
  - Added instanceOf-checks

Bugfixes:
  - AutoMigrated caused infinity-loop [#212](https://github.com/pubkey/rxdb/issues/212)
  - Minor bugs on the typings

Other:
  - Use [requestIdleCallback](https://developer.mozilla.org/de/docs/Web/API/Window/requestIdleCallback) on non-prio-tasks for better performance on browsers
  - Optimise socket-pull-intervall to not waste resources on slow devices
  - split out test-util from util to optimize build-size
  - remove lodash completely

## 5.0.0 (June 20, 2017) BREAKING

Features:
  - Added `RxDocument.atomicUpdate()` [docs](https://pubkey.github.io/rxdb/rx-document.html#atomicUpdate)
  - Added `RxCollection.remove()` [docs](https://pubkey.github.io/rxdb/rx-collection.html#clear)
  - Added `RxDatabase.remove()` [docs](https://pubkey.github.io/rxdb/rx-database.html#remove)
  - Added options for `RxCollection.sync()`: direction and pouchdb-replication-settings [docs](https://pubkey.github.io/rxdb/rx-collection.html#sync)
  - Added query-param for `RxCollection.sync()` to allow selector-based replication [docs](https://pubkey.github.io/rxdb/rx-collection.html#sync)
  - Added TemporaryDocuments `RxCollection.newDocument()` [docs](https://pubkey.github.io/rxdb/rx-collection.html#newDocument)

Breaking:
  - `postCreate`-hooks can no longer be async
  - `RxCollection.sync()` completely changed [docs](https://pubkey.github.io/rxdb/replication.html)

Other:
  - Added .babelrc to .npmignore
  - Added build-tests to travis

## 4.1.0 (June 7, 2017)

Features:
  - Added `postCreate`-[hook](https://pubkey.github.io/rxdb/middleware.html#postCreate) [#165](https://github.com/pubkey/rxdb/issues/165)
  - Added `RxQuery.update()` and `RxDocument.update()` [#143](https://github.com/pubkey/rxdb/issues/143) Thanks [@lgandecki](https://github.com/lgandecki)

Bugfixes:
  - QueryCache returns old RxQuery when `.regex()` is used [#190](https://github.com/pubkey/rxdb/issues/190)
  - `RxDocument.resync()` was broken [174](https://github.com/pubkey/rxdb/issues/174)

Other:
  - Throw error if `RxQuery.sort()` runs on field which is not in the schema [#146](https://github.com/pubkey/rxdb/issues/146)
  - extract `watchForChanges` to allow custom sync-operations [#197](https://github.com/pubkey/rxdb/pull/197)
  - Added [travis-ci](https://travis-ci.org/)

## 4.0.2 (May 17, 2017)

Bugfixes:
  - Ensure es6-build does not contain es7-features
  - Ensure everything works after using UglifyJs

## 4.0.1 (May 17, 2017)

Bugfixes:
  - `jsnext:main` and `module` now point to es6 instead of es7-stage-0 [commit](https://github.com/pubkey/rxdb/commit/d3a14cc417b04e32e2c534908dc62b0bcd654a5f) [issue](https://github.com/pubkey/rxdb/issues/172)
  - Sort on primary fails without non-id primary [commit](https://github.com/pubkey/rxdb/commit/59143a61530069f6e90ae203019d494d507330e9)
  - QueryChangeDetection breaks on no-resort-optimisation [commit](https://github.com/pubkey/rxdb/commit/c7f9b3e601d0bfbbde3ee410f00b017b4490dded)

## 4.0.0 (May 5, 2017) BREAKING

Breaking:
  - RxQuery's are now [immutable](https://pubkey.github.io/rxdb/rx-query.html#notice-rxquerys-are-immutable)
  - RxQuery.$ does not emit `null` when running
  - RxQuery will sort by primary (ASC) as default

Features:
  - Added [QueryChangeDetection](https://pubkey.github.io/rxdb/query-change-detection.html) (in **beta**, disabled by default)

Other:
  - upgraded to pouchdb [v6.2.0](https://pouchdb.com/2017/04/20/pouchdb-6.2.0.html)
  - re-executing queries while nothing happend to the collection, is now fetched

## 3.0.8 (April 20, 2017)

Bugfixes:
  - `findOne().$` did not have `limit:1`
  - `findOne(string).$` streams all documents when `_id` as primary

## 3.0.7 (April 10, 2017)

Bugfixes:
  - Fixed es6-imports for webpack-builds

## 3.0.6 (March 29, 2017)

Features:
  - [Population](https://pubkey.github.io/rxdb/population.html) can now be done on arrays

Other:
  - improved typings

## 3.0.5 (March 21, 2017)

Bugfixes:
  - overwrites default selector on `RxQuery.sort()`

Other:
  - Refactor RxQuery for better performance
  - Refactor mquery for smaller build
  - More tests for RxQuery

## 3.0.4 (March 12, 2017)

Bugfixes:
  - Vuejs runs populate-getter on changedetection [#75](https://github.com/pubkey/rxdb/issues/75)
  - `isDeepEqual` does not work correctly for Arrays [#76](https://github.com/pubkey/rxdb/issues/76)
  - wrong `storageEngine` in the typings

## 3.0.3 (March 6, 2017)

Features:
  - Added RxDocument.[deleted](https://pubkey.github.io/rxdb/rx-document.html#get-deleted)
  - Added RxDocument.[synced](https://pubkey.github.io/rxdb/rx-document.html#get-synced)
  - moved from [jsonschema](https://www.npmjs.com/package/jsonschema) to [is-my-json-valid](https://www.npmjs.com/package/is-my-json-valid)

Bugfixes:
  - No error on sync when remote document is deleted [680f75bfcbda3f71b6ba0a95ceecdc6b6f30ba58](https://github.com/pubkey/rxdb/commit/680f75bfcbda3f71b6ba0a95ceecdc6b6f30ba58)

## 3.0.2 (March 2, 2017)

Bugfixes:
  - compound-index not being created [#68](https://github.com/pubkey/rxdb/issues/68)

## 3.0.1 (March 2, 2017)

Bugfixes:
  - new document does not get new state on remove-reinsert [#66](https://github.com/pubkey/rxdb/issues/66)

## 3.0.0 (February 27, 2017) BREAKING

Features:
  - added [DataMigration](https://pubkey.github.io/rxdb/data-migration.html)
  - added [ORM/DRM](https://pubkey.github.io/rxdb/orm.html)-capabilities
  - added [RxQuery.remove()](https://pubkey.github.io/rxdb/rx-query.html)
  - added [Population](https://pubkey.github.io/rxdb/population.html)
  - added [RxDocument.deleted$](https://pubkey.github.io/rxdb/rx-document.html#deleted)
  - added [RxDocument.synced$](https://pubkey.github.io/rxdb/rx-document.html#synced)
  - added [RxDocument.resnyc()](https://pubkey.github.io/rxdb/rx-document.html#resync)
  - added [RxCollection.upsert()](https://pubkey.github.io/rxdb/rx-document.html#synced)
  - non-top-level-indexes are now allowed
  - `RxQuery.sort()` now works on non-top-level-indexes

Bugfixes:
  - running `RxDocument().save()` twice did not work

Breaking:
  - Collection-names must match `^[a-z][a-z0-9]*$` Fixes [#45](https://github.com/pubkey/rxdb/issues/45)
  - RxDB.create has new api with destructuring [see](https://pubkey.github.io/rxdb/rx-database.html)
  - RxDatabase.collection() has new api with destructuring [see](https://pubkey.github.io/rxdb/rx-database.html)
  - schema-fieldnames must match the regex: `^[a-zA-Z][[a-zA-Z0-9_]*]?[a-zA-Z0-9]$`
  - `RxDatabase.collection()` only to create collection, use `myDatabase.heroes` to get existing one
  - `RxDB.create()` multiInstance is now true by default
  - `rxjs` and `babel-polyfill` are now peerDependencies

## 2.0.5 (February 25, 2017)

Features:
  - possibility to add `pouchSettings` when creating a collection
  - typings compatible with `noImplicitAny` Typescript projects

## 2.0.4 (February 12, 2017)

Bugfixes:
  - top-level array of document not working [#50](https://github.com/pubkey/rxdb/issues/50)
  - event on document.remove() not fired at query-obserable [#52](https://github.com/pubkey/rxdb/issues/52)

## 2.0.3 (January 31, 2017)

Features:
  - save full schema in internal database once

Bugfixes:
  - Throw when .findOne() is called with number or array
  - ADD babel-polyfill to dependencies [#40](https://github.com/pubkey/rxdb/issues/40)

## 2.0.2 (January 27, 2017)

Bugfixes:
  - Throw when .regex() is used on primary

## 2.0.1 (January 26, 2017)

Refactor:
  - Because IE11 does not support the Proxy-Object, [defineGetter/Setter](https://developer.mozilla.org/de/docs/Web/JavaScript/Reference/Global_Objects/Object/__defineGetter__) is now used
  - Tests now run in all installed browsers

Bugfixes:
  - Fixed tests for IE11

## 2.0.0 (January 23, 2017) BREAKING

Features:
  - key-compression for better space-usage

Breaking:
  - schema-objects are now normalized (order alphabetic) before hashing
  - RxQuery.select() is removed since it has no better performance than getting the whole document
  - RxChangeEvent on sockets do no longer contain the documents-data for performance-reason
  - RxQuery.$ only emits when the result actually changes [#31](https://github.com/pubkey/rxdb/issues/31)

Bugfixes:
  - console.dir on RxDocument now works

## 1.7.7 (January 13, 2017)

Features:
  - add [Proxy-wrapping arround RxDocument](https://pubkey.github.io/rxdb/rx-document.html)

## 1.6.7 (January 11, 2017)

Features:
  - add [middleware-hooks](https://pubkey.github.io/rxdb/middleware.html)

## 1.5.6 (December 22, 2016)

Bugfixes:
  - direct import 'url'-module for react native

## 1.5.5 (December 20, 2016)

Features:
  - refactor socket to save db-io
  - wrap BroadcastChannel-API
  - added [leader-election](https://pubkey.github.io/rxdb/leader-election.html)
  - sync() will only start if db is leader

Bugfixes:
  - cleanup all databases after tests
  - remove broken builds from dist-folder<|MERGE_RESOLUTION|>--- conflicted
+++ resolved
@@ -2,13 +2,9 @@
 # RxDB Changelog
 
 <!-- CHANGELOG NEWEST -->
-<<<<<<< HEAD
 - FIX queue start/stop/cancel operations in the replication state to ensure operations do not intersect and cause errors.
-=======
-
 - ADD `putAttachmentBase64()` and `getDataBase64()` to the attachments API so that attachments can be stored and read in runtimes that do not support `Blob`.
 
->>>>>>> 1d4b23ed
 <!-- ADD new changes here! -->
 
 <!-- /CHANGELOG NEWEST -->
