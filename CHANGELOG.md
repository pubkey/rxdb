--- conflicted
+++ resolved
@@ -40,11 +40,7 @@
   - [default parameters](https://caniuse.com/?search=default%20parameters)
   - [object spread](https://caniuse.com/?search=Object%20spread)
 
-<<<<<<< HEAD
 Bugfixes: 
-
-=======
->>>>>>> 27bbfeb9
 - CHANGE (memory RxStorage) do not clean up database state on closing of the storage, only on `remove()`.
 - FIX CouchDB replication: Use correct default fetch method.
 - FIX schema hashing should respect the sort order [#4005](https://github.com/pubkey/rxdb/pull/4005)
@@ -63,14 +59,9 @@
 - CHANGE Encryption plugin was renamed to `encryption-crypto-js`
 - FIX replication state meta data must also be encrypted.
 - FIX crash with null in selector [#4369](https://github.com/pubkey/rxdb/pull/4369)
-<<<<<<< HEAD
 - FIX storage instances MUST NOT mutate the given database- and collection-name.
-
-#
 - REMOVE deprecated `babel-plugin-transform-async-to-promises` plugin.
-=======
 - ADD Ability to use a responseModifier for GraphQL push replication [#4385](https://github.com/pubkey/rxdb/pull/4385)
->>>>>>> 27bbfeb9
 
 <!-- /CHANGELOG NEWEST -->
 
