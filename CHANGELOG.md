
# RxDB Changelog

<!-- CHANGELOG NEWEST -->
<<<<<<< HEAD
- FIX(types) pull handler can return `undefined` as checkpoint.

=======
- FIX Issue running rxdb dev mode plugin on latest react native [#7421](https://github.com/pubkey/rxdb/issues/7421)
>>>>>>> cb396ea0
<!-- ADD new changes here! -->

<!-- /CHANGELOG NEWEST -->

<!-- RELEASE BELOW -->

### 16.19.1 (24 September 2025)

### 16.19.0 (4 September 2025)

- ADD [Supabase Replication Plugin](https://rxdb.info/replication-supabase.html) (beta)

### 16.18.0 (26 August 2025)

- FIX "when a push handler is interrupted mid-way by a reload, after the reload retry doesn't happen" [via discord](https://discord.com/channels/969553741705539624/1059149217718861935/threads/1407063219062702111)
- FIX query hanging after local document inserted [#7349](https://github.com/pubkey/rxdb/pull/7349)
- FIX(sqlite-storage) query $or with null returns wrong results [#7356](https://github.com/pubkey/rxdb/issues/7356)

### 16.17.2 (15 August 2025)

- FIX credentials header in RxServer [#283](https://github.com/pubkey/rxdb-server/pull/283)

### 16.17.1 (15 August 2025)

- UPDATE express to v5 in RxServer

### 16.17.0 (13 August 2025)

- ADD `blockSizeLimit` to memory mapped storage.
- FIX cleanup of a collection must also run the cleanup of the meta data of replications.
- FIX type of SimplePeerConnectionHandlerOptions.webSocketConstructor [#7311](https://github.com/pubkey/rxdb/pull/7311)

### 16.16.0 (16 July 2025)

- FIX updates not working after migration of replication state [#7260](https://github.com/pubkey/rxdb/issues/7260)
- FIX on ReplicationState.pause(),  `ensureNotFalsy()` throws [#7264](https://github.com/pubkey/rxdb/issues/7264)

### 16.15.0 (17 June 2025)

- ADD option to remove and update a document in the same atomic write operation.
- ADD option to disable `WITHOUT ROWID` in the SQLite RxStorage.
- FIX ajv-validation must know about the `date-time` format by default [#7253](https://github.com/pubkey/rxdb/issues/7253)
- FIX db.addCollections fails after it failed for a missing migration strategy [#7226](https://github.com/pubkey/rxdb/pull/7226)
- FIX SQLite storage fails while querying with null [#7236](https://github.com/pubkey/rxdb/pull/7236)

### 16.13.0 (30 May 2025)

- FIX queue start/stop/cancel operations in the replication state to ensure operations do not intersect and cause errors.
- FIX real-time query ignoring the latest changes after deleting and purging data [#7187](https://github.com/pubkey/rxdb/pull/7187)
- ADD `putAttachmentBase64()` and `getDataBase64()` to the attachments API so that attachments can be stored and read in runtimes that do not support `Blob`.
- FIX schema migration failing when returning null [#7204](https://github.com/pubkey/rxdb/pull/7204)

### 16.12.0 (10 May 2025)

- FIX migration-schema error: "more then one meta info found".
- FIX state get changes from other state will get error [#7097](https://github.com/pubkey/rxdb/pull/7097)
- FIX toggleOnDocumentVisible isVisible not always truthy [#7095](https://github.com/pubkey/rxdb/pull/7095)
- IMPROVE error message when `crypto.subtle.digest` is not defined.

### 16.11.0 (16 April 2025)

- FIX MigrationStrategies type not generic [#7055](https://github.com/pubkey/rxdb/pull/7055)
- FIX Full text search ajv validation issue [#4](https://github.com/pubkey/rxdb-premium-issues/pull/4)
- Full text search with encryption issue [#5](https://github.com/pubkey/rxdb-premium-issues/pull/5)
- Published the [Appwrite Replication Plugin](https://rxdb.info/replication-appwrite.html) in beta mode
- UPDATE the `ws` package to the latest version.

### 16.9.0 (1 April 2025)

- ADD [Localstorage RxStorage](https://rxdb.info/rx-storage-localstorage.html).
- ADD docs about [Partial Sync](https://rxdb.info/replication.html#partial-sync-with-rxdb).
- ADD SQLite Storage example with tauri [#6939](https://github.com/pubkey/rxdb/pull/6939).
- ADD `closeDuplicates` flag as alternative to `ignoreDuplicate` to `createRxDatabase` [#7013](https://github.com/pubkey/rxdb/pull/7013).
- FIX (electron) "Object has been destroyed" error was introduced again in RxDB version 16 [#5370](https://github.com/pubkey/rxdb/issues/5370#issuecomment-2748971414).
- FIX Memory-mapped storage can have duplicate documents if a write happens during cleanup.
- FIX migrate schema with multiple connected storages causes error [#7008](https://github.com/pubkey/rxdb/pull/7008)

### 16.8.1 (14 March 2025)

- FIX col.find() ignores the primaryKey index if another index was defined [#6925](https://github.com/pubkey/rxdb/pull/6925)

### 16.8.0 (3 March 2025)

- Add a free trial version of the [SQLite RxStorage](https://rxdb.info/rx-storage-sqlite.html)
- Add article about [Why Local-First Software Is the Future and its Limitations](https://rxdb.info/articles/local-first-future.html)

### 16.7.0 (23 February 2025)

- Fix Firestore replication ignoring initialCheckpoint [#6850](https://github.com/pubkey/rxdb/pull/6850)
- UPDATE foundation-db to the latest version [#6876](https://github.com/pubkey/rxdb/pull/6876)
- ADD Allow to use firestore rules on attributes [#6896](https://github.com/pubkey/rxdb/pull/6896)

### 16.6.1 (9 February 2025)

### 16.6.0 (7 February 2025)

- FIX FilesystemNode storage imported stuff from the IndexedDB storage which could break builds.
- FIX [broken cjs import on the flexsearch plugin](https://discord.com/channels/969553741705539624/1333530507215900692)

### 16.5.0 (4 February 2025)

- ADD option `toggleOnDocumentVisible` to `replicateRxCollection()`. [See](https://github.com/pubkey/rxdb/issues/6810)
- ADD `RxReplicationState.pause()`
- ADD `RxReplicationState.isPaused()`
- ADD tests to replication to ensure running the same replication in multiple tabs at once does not fail.

### 16.4.0 (1 February 2025)

- ADD option to set custom formats in the [schema validators](https://rxdb.info/schema-validation.html)
- CHANGE enable Ajv strict mode.
- REMOVE `console.log('exposeWorkerRxStorage()');` from the worker RxStorage.
- ADD dev-mode check for `undefined` properties in queries. [#6792](https://github.com/pubkey/rxdb/issues/6792)

### 16.3.0 (22 January 2025)

- Run the check for `maxLength` on primary keys also in non-dev mode because people often forget to set this.
- Make error messages prettier and more readable.

### 16.2.0 (16 January 2025)

- ADD `RxCollection.insertIfNotExists()`
- Allow uppercase chars at the middle of collection names like `fooBar`.
- FIX RxServer to not have `process is not defined` [#6764](https://github.com/pubkey/rxdb/issues/6764)

### 16.1.0 (11 January 2025)

- Include RxDB version details in MongoDB handshake [#6722](https://github.com/pubkey/rxdb/pull/6722)
- ADD Allow connectionParams to be provided as part of wsOptions for replication-graphql [#6741](https://github.com/pubkey/rxdb/pull/6741)

### 16.0.0 (2 January 2025)

🚀 **RxDB v16 is released**

- A list of changes for RxDB v16 can be found [here](https://rxdb.info/releases/16.0.0.html)

### 15.39.0 (21 November 2024)

- FIX bulkInsert with primary keys set in preInsert hook broken in v15.38.3 [#6608](https://github.com/pubkey/rxdb/pull/6608)
- ADD possibility to pass graphql-ws options into the replication options [#6598](https://github.com/pubkey/rxdb/pull/6598)

### 15.38.3 (18 November 2024)

- FIX findByIds not working with modify and patch [#6592](https://github.com/pubkey/rxdb/pull/6592)
- FIX bulk inserting 2 docs with same primary key should throw [#6589](https://github.com/pubkey/rxdb/pull/6589)

### 15.38.2 (14 November 2024)

- CHANGE use variable random string lengths in the tests to ensure this works.

### 15.38.1 (13 November 2024)

- FIX random string creation in tests could end up with strings longer than the provided `length`

### 15.38.0 (13 November 2024)

- FIX bad RxState after cleanup [#6503](https://github.com/pubkey/rxdb/pull/6503)
- FIX RxServer cors settings only applies to OPTIONS when using ExpressAdapter [#6523](https://github.com/pubkey/rxdb/issues/6523)
- ADD random emojis and umlauts to all random strings in the tests to ensure this works correctly.
- REMOVE faker dependency for tests and instead use random strings with emojis and umlauts.

- ~FIX [OPFS RxStorage](https://rxdb.info/rx-storage-opfs.html) not working anymore after a cleanup has run on documents with umlauts in the primaryKey or index fields.~ ⬅️ This has been moved to RxDB v16 because it would be a breaking change.

### 15.37.0 (5 November 2024)

- FIX position of dev-mode iframe [#6516](https://github.com/pubkey/rxdb/pull/6516)
- FIX `$nin` queries not working correctly with the SQLite RxStorage
- FIX (worker storage) when creating the same database in the worker and on the main thread, the main thread never resolves. [via discord](https://discord.com/channels/969553741705539624/1296068420311187518)

### 15.36.1 (16 October 2024)

- ADD SQLite RxStorage support for Expo SDK 51 with the async API `getSQLiteBasicsExpoSQLiteAsync()`

### 15.36.0 (16 October 2024)

- ADD option to define the RxDB Premium token in an `.env` file

### 15.35.0 (15 October 2024)

- 🆕📢 New Article: [LocalStorage vs. IndexedDB vs. Cookies vs. OPFS vs. WASM-SQLite](https://rxdb.info/articles/localstorage-indexeddb-cookies-opfs-sqlite-wasm.html)
- FIX RxState.property$ should emit stable reference [#6462](https://github.com/pubkey/rxdb/pull/6462)

### 15.34.1 (2 October 2024)

- ADD proper error message if people miss out the `usesRxDatabaseInWorker` settings in OPFS.

### 15.34.0 (1 October 2024)

- FIX OPFS Storage based RxDatabase cannot be created inside of worker [via discord](https://discord.com/channels/969553741705539624/1290258375359336549)
- IMPROVE performance of nested property access [#6406](https://github.com/pubkey/rxdb/pull/6406)
- FIX firestore replication of multiple document with the same serverTimestamp [#6436](https://github.com/pubkey/rxdb/pull/6436)

### 15.33.0 (10 September 2024)

- ADD tutorial for a [local-first Vector Database](https://rxdb.info/articles/javascript-vector-database.html)
- FIX RxPipeline tries to store metadata that does not match the json schema.
- ADD utilities function for vector search.

### 15.32.0 (26 August 2024)

- ADD [Fulltext Search Plugin](https://rxdb.info/fulltext-search.html)
- FIX `RangeError: Invalid count value` error in the OPFS and filesystem storage on cleanups.

### 15.31.4 (22 August 2024)

### 15.31.3 (21 August 2024)

### 15.31.2 (21 August 2024)

- FIX `postCleanup` hook not running

### 15.31.1 (19 August 2024)

- ADD `postCleanup` hook.

### 15.31.0 (14 August 2024)

- ADD [RxPipeline Plugin](https://rxdb.info/rx-pipeline.html).
- FIX (denoKV RxStorage) retry writes when db is locked.

### 15.30.2 (5 August 2024)

- FIX `node:sqlite` couldn't be found in react native [#6291](https://github.com/pubkey/rxdb/issues/6291)

### 15.30.1 (3 August 2024)

- FIX `node:sqlite` couldn't be found in react native [#6291](https://github.com/pubkey/rxdb/issues/6291)

### 15.30.0 (2 August 2024)

- FIX quotes problem on windows with the scripts of the `package.json`
- CHANGE `getSQLiteBasicsNodeNative()` requires the constructor as param
- FIX key-compression broken with boolean indexes on dexie [#6267](https://github.com/pubkey/rxdb/pull/6267)
- FIX type of `RxQuery.$` must be `Observable` [#6285](https://github.com/pubkey/rxdb/issues/6285)

### 15.29.0 (29 July 2024)

- ADD support for the `node:sqlite` module to the SQLite RxStorage
- FIX several problem with the memory-mapped RxStorage in ReactNative

### 15.28.1 (19 July 2024)

- ADD storage bucket support to the [IndexedDB RxStorage](https://rxdb.info/rx-storage-indexeddb.html).
- FIX error when calling bulkUpsert() with multiple docs where one fails and one suceeds.

### 15.28.0 (9 July 2024)

- CHANGE RxStorage interface: For better performance on remote storages, `RxStorageInstance.bulkWrite()` must only return errors, not the written documents data.

### 15.27.0 (7 July 2024)

- FIX Wrong Reactivity generics passed by RxCollection extending RxCollectionBase [#6188](https://github.com/pubkey/rxdb/issues/6188)
- IMPROVE performance of ChangeEventBuffer by processing events in bulks.
- IMPROVE performance of DocCache by processing events in bulks.
- IMPROVE performance of ChangeEventBuffer and DocCache by lazily processing tasks.

### 15.26.0 (3 July 2024)

- IMPROVE performance of `.appendToArray()`
- IMPROVE performance of writes to the memory RxStorage
- ADD iframe tracking to dev-mode plugin.

### 15.25.0 (28 June 2024)

- FIX RxState sometimes does writes to the storage that do not match the schema.
- FIX Query Builder does not work on queries created by `.findByIds()` [#6148](https://github.com/pubkey/rxdb/issues/6148)
- FIX (IndexedDB RxStorage) When used with Sharding and Workers, it sometimes errors on the first query after db creation.

### 15.24.0 (9 June 2024)

- Opened the [RxDB User Survey 2024](https://rxdb.info/survey)
- FIX rx-state multi instance observable broken [#6084](https://github.com/pubkey/rxdb/pull/6084)

### 15.23.0 (29 May 2024)

- FIX type resolving in webpack [#6051](https://github.com/pubkey/rxdb/pull/6051)

### 15.22.0 (23 May 2024)

- Add missing extensions error field to errorToPlainJson [#6029](https://github.com/pubkey/rxdb/pull/6029)
- ADD dedicated [errors page](https://rxdb.info/errors.html)
- FIX randomly failing replication test
- ADD non-premium console.log on the [LokiJS RxStorage](https://rxdb.info/rx-storage-lokijs.html#disabling-the-non-premium-console-log)

### 15.21.3 (20 May 2024)

- ADD publish the npm package with the [provenance statements](https://docs.npmjs.com/generating-provenance-statements)

### 15.21.0 (18 May 2024)

- FIX `collection.remove()` must end up with the correct RxCollection state across tabs. [5721](https://github.com/pubkey/rxdb/issues/5721)
- ADD `RxCollection.onRemove` hooks to detect the removing of a RxCollection across tabs.
- IMPROVE performance of insert to [IndexedDB](https://rxdb.info/rx-storage-indexeddb.html)
- ADD non-premium console.log on the [Dexie.js RxStorage](https://rxdb.info/rx-storage-dexie.html#disabling-the-non-premium-console-log)

### 15.20.0 (12 May 2024)

- ADD `RxQuery.patch()` `RxQuery.incrementalPatch()` `RxQuery.modify()` `RxQuery.incrementalModify()` and `RxQuery.incrementalRemove()`.
- FIX `RxDocument.update()` must return the latest revision of the `RxDocument`.
- ADD(GraphQL replication) change GraphQL query builder functions to generate output fields for nested queries [#5976](https://github.com/pubkey/rxdb/pull/5976)
- ADD `queryModifier` to SQLite RxStorage
- IMPROVE performance of insert-many to the memory RxStorage by 40%.
- IMPROVE performance of `getHeightOfRevision()`.
- ADD check to throw helpfull error message when a Date() object is passed instead of plain json data.

### 15.19.0 (29 April 2024)

- ADD the new [Memory-Mapped RxStorage](https://rxdb.info/rx-storage-memory-mapped.html), a better alternative for the Memory-Synced RxStorage.

### 15.18.6 (29 April 2024)

### 15.18.5 (29 April 2024)

### 15.18.4 (27 April 2024)

### 15.18.3 (25 April 2024)

### 15.18.2 (25 April 2024)

- Memory RxStorage: Add `categorizedByWriteInput` property that can be used by other plugins.

### 15.18.1 (18 April 2024)

- FIX CouchDB replication error `Cannot read properties of undefined (reading '_attachments')`

### 15.18.0 (17 April 2024)

- FIX memory-synced storage must be able to query encrypted fields on the in-memory side.
- RxServer: `updatedAt` must be `lwt` [#61](https://github.com/pubkey/rxdb-server/pull/61)
- RxServer: Fix using `parseFloat` instead of `parseInt` [#5883](https://github.com/pubkey/rxdb/issues/5883)

### 15.17.0 (8 April 2024)

- ADD `RxReplicationState.remove()` to delete the metadata of a specific replication.
- FIX IndexedDB RxStorage: Rerun database creation when IndexedDB database was closed by [safari bug](https://bugs.webkit.org/show_bug.cgi?id=197050)
- FIX vite bundling error with WebRTC replication [#5841](https://github.com/pubkey/rxdb/issues/5841)
- ADD replication-webrtc: allow passing config to simple-peer [#5838](https://github.com/pubkey/rxdb/pull/5838)

### 15.16.0 (28 March 2024)

- Update dexie.js to version `4.0.1`
- Deprecate LokiJS RxStorage

### 15.15.1 (27 March 2024)

### 15.15.0 (27 March 2024)

- ADD `PreactSignalsRxReactivityFactory` to use [custom reactivity](https://rxdb.info/reactivity.html) with **preact signals** instead of observables.
- ADD `VueRxReactivityFactory` to use [custom reactivity](https://rxdb.info/reactivity.html) with **vue shallow refs** instead of observables.
- ADD(reactivity) pass reference to `RxDatabase` to `fromObservable()`

### 15.14.0 (25 March 2024)

- ADD [Fastify adapter to RxServer](https://rxdb.info/rx-server.html)
- ADD [Koa adapter to RxServer](https://rxdb.info/rx-server.html)

### 15.13.4 (24 March 2024)

### 15.13.3 (24 March 2024)

### 15.13.2 (24 March 2024)

### 15.13.1 (24 March 2024)

### 15.13.0 (24 March 2024)

- REFACTOR RxServer package. (Includes breaking changes of the beta RxServer!)

### 15.12.0 (16 March 2024)

- [SQLite RxStorage](https://rxdb.info/rx-storage-sqlite.html) add support to use Webassembly SQLite in the browser
- FIX(Lokisjs RxStorage) always use slice() for applying offset and limit [#5757](https://github.com/pubkey/rxdb/pull/5757)
- FIX randomly failing lokijs and denokv test [#5765](https://github.com/pubkey/rxdb/pull/5765)

### 15.11.1 (10 March 2024)

### 15.11.0 (10 March 2024)

- ADD [RxState](https://rxdb.info/rx-state.html): A convenient state library to store, fetch and observe complex json data that is persisted into RxDB.
- ADD automatically extend the RxDocument type so it knows about the `RxDocument.myField$` observables.
- ADD check to ensure `Infinity` is not used when defining index sizes in the `RxJsonSchema`
- FIX do not automatically set `multiInstance: false` for shared worker storage databases.

### 15.10.0 (27 February 2024)

- IMPROVE [OPFS RxStorage](https://rxdb.info/rx-storage-opfs.html) performance.
- ADD `usesRxDatabaseInWorker` option to the [OPFS RxStorage](https://rxdb.info/rx-storage-opfs.html).
- ADD `getRxStorageOPFSMainThread()` to run OPFS from the main thread instead of a worker for less latency.

### 15.9.1 (21 February 2024)

- FIX creating two databases with the same name but different storage must work.

### 15.9.0 (21 February 2024)

- ADD `awaitWritePersistence` option to memory-synced storage.

### 15.8.1 (14 February 2024)

- FIX [#5624](https://github.com/pubkey/rxdb/issues/5624) Maximum call stack size exceeded during encryptString

### 15.8.0 (10 February 2024)

- ADD support for [custom reactivity factories](https://rxdb.info/reactivity.html) like angular signals or vue template refs.

### 15.7.0 (7 February 2024)

- FIX key-compression broken on keys with brackets [#5605](https://github.com/pubkey/rxdb/issues/5605)

### 15.6.2 (7 February 2024)

- FIX using encryption plugins inside of worker was broken
- FIX(premium) missing type `SharedWorker`

### 15.6.1 (1 February 2024)

- FIX(lokijs) `$in` operator not working on arrays.

### 15.6.0 (1 February 2024)

- FIX firestore replication not working with schema validation [#5572](https://github.com/pubkey/rxdb/issues/5572)
- FIX Replication observation mode ignored when push handler is waiting [#5571](https://github.com/pubkey/rxdb/issues/5571)
- FIX migration from v14 -> v15 is broken when IndexedDB is used inside of worker. [5565](https://github.com/pubkey/rxdb/issues/5565)

### 15.5.0 (30 January 2024)

- ADD [RxServer](https://rxdb.info/rx-server.html) 🎉
- ADD Optionally supress dev mode Warning [#5556](https://github.com/pubkey/rxdb/issues/5556)

### 15.4.3 (28 January 2024)

### 15.4.2 (24 January 2024)

- ADD(worker storage) support for directly imported `Worker` and `SharedWorker` functions as `workerInput`.

### 15.4.1 (24 January 2024)

- ADD export test utilities so other projects can use them

### 15.4.0 (22 January 2024)

- ADD helpers for the new server plugin
- ADD `RxJsonSchema.internalIndexes`
- ADD(opfs-storage) allow to set `jsonPositionSize` to increase the maxium database size to be bigger than 100 MegaByte.

### 15.3.0 (15 January 2024)

- ADD tutorial on [how to start a HTTP replication with a custom server](https://rxdb.info/replication-http.html)
- FIX `.count()` broken on key-compression plugin [#5492](https://github.com/pubkey/rxdb/pull/5492)
- UPDATE dexie to version `4.0.1-beta.6` [#5469](https://github.com/pubkey/rxdb/pull/5469)

### 15.2.0 (5 January 2024)

- FIX(dexie.js) migration from v14 to v15 not working.
- ADD  initialCheckpoint for Couchdb [#5461](https://github.com/pubkey/rxdb/pull/5461)

### 15.1.0 (2 January 2024)

- Add `operationName` to graphQL requests [#5418](https://github.com/pubkey/rxdb/pull/5418)
- Custom fetch to support axios for the graphQL replication [#5421](https://github.com/pubkey/rxdb/pull/5421)
- FIX CRDT not working with undefined fields [#5423](https://github.com/pubkey/rxdb/pull/5423)

### 15.0.0 (20 December 2023)

🚀 **RxDB v15 is released**

- A list of changes for RxDB v15 can be found [here](https://rxdb.info/releases/15.0.0.html)

### 14.17.1 (24 September 2023)

- Ensure the test suite runs in the [bun runtime](https://bun.sh/)

### 14.17.0 (18 September 2023)

- Expose path in validate-z-schema error logs [#4900](https://github.com/pubkey/rxdb/pull/4900)
- ADD options for the worker storages [#4925](https://github.com/pubkey/rxdb/issues/4925)
- ADD the [MongoDB RxStorage](https://rxdb.info/rx-storage-mongodb.html)

### 14.16.0 (21 August 2023)

- FIX primaryKey with value "constructor", breaks findOne()
- FIX Queries with `$lt` selector on primaryKey broken [#4751](https://github.com/pubkey/rxdb/pull/4751)
- UPDATE [mingo](https://github.com/kofrasa/mingo) to `6.4.4`

### 14.15.1 (27 July 2023)

- FIX using `.count()` with `allowSlowCount: true` can return wrong results.

### 14.15.0 (18 July 2023)

- FIX count() is incorrect [#4755](https://github.com/pubkey/rxdb/issues/4755)

### 14.14.2 (10 July 2023)

- FIX #4804 requestIdlePromise broken in react-native (#4813)
- FIX #4781 GraphQL Replication Cancel With Database Destroy

### 14.14.1 (23 June 2023)

- Fix returning deleted items in find queries [#4773](https://github.com/pubkey/rxdb/pull/4773)

### 14.14.0 (7 June 2023)

- ADD [NATS replication](https://rxdb.info/replication-nats.html)

### 14.13.0 (2 June 2023)

- Add new hooks in the replication write [#4754](https://github.com/pubkey/rxdb/pull/4754)
- REFACTOR(docs) [quickstart page](https://rxdb.info/quickstart.html)
- REFACTOR(docs) [landing page](https://rxdb.info/)

### 14.12.1 (30 May 2023)

- Fix prevent delete _rev from row.doc [#4752](https://github.com/pubkey/rxdb/pull/4752)
- IMPROVE landingpage hero section [#4753](https://github.com/pubkey/rxdb/pull/4753)

### 14.12.0 (23 May 2023)

- FIX(couchdb replication) Retries must respect `retryTime` to not cause the UI to stuck [related #4612](https://github.com/pubkey/rxdb/pull/4612)
- FIX(OPFS RxStorage) various bugs with umlauts
- REMOVE outdated tests [related #4741](https://github.com/pubkey/rxdb/pull/4741)
- FIX checkSchema for anyOf and items array [#4741](https://github.com/pubkey/rxdb/pull/4741)

### 14.11.5 (19 May 2023)

### 14.11.4 (17 May 2023)

### 14.11.3 (16 May 2023)

### 14.11.2 (15 May 2023)

### 14.11.1 (4 May 2023)

- FIX remove `pouchdb-selector-core` dependency [#4722](https://github.com/pubkey/rxdb/issues/4722)

### 14.11.0 (26 April 2023)

- ADD Links to [RxDB User Survey 2023](https://rxdb.info/survey.html)
- FIX better support for as const schemas [#4686](https://github.com/pubkey/rxdb/pull/4686)

### 14.10.0 (25 April 2023)

- ADD [Filesystem Node RxStorage](https://rxdb.info/rx-storage-filesystem-node.html)

### 14.9.0 (20 April 2023)

- ADD [attachment compression plugin](https://rxdb.info/rx-attachment.md#attachment-compression)
- REFACTOR Use custom `appendToArray()` instead of slow `Array.concat()`

### 14.8.3 (16 April 2023)

- FIX(data-migrator) use `count()` instead of `query()` to count documents.
- FIX(data-migrator) send correct `writeRow.previous` to old storage for deletion.

### 14.8.2 (15 April 2023)

### 14.8.1 (15 April 2023)

### 14.8.0 (15 April 2023)

- FIX(docs) `eventReduce: false` is the default. [#4614](https://github.com/pubkey/rxdb/pull/4614) You have to manually enable eventReduce.
- ADD(storage-opfs) attachments support.
- CHANGE `RxStorageInstance.getAttachmentData()` add `digest` parameter.

### 14.7.2 (11 April 2023)

### 14.7.0 (11 April 2023)

- ADD [OPFS RxStorage](https://rxdb.info/rx-storage-opfs.html) for browsers (premium).
- ADD Check to ensure that the primaryKey does not contain a double-quote.

### 14.6.5 (10 April 2023)

### 14.6.4 (8 April 2023)

### 14.6.3 (8 April 2023)

### 14.6.2 (7 April 2023)

- FIX(remote-storage) `mode: 'one'` option must reuse the RemoteMessageChannel
- IMPROVE performance of index creation on some storages.

### 14.6.1 (6 April 2023)

- FIX `requestIdlePromise()` must run in a queue.
- ADD Export ReplicationOptions type [#4606](https://github.com/pubkey/rxdb/pull/4606)
- ADD `mode` option to remote storage

### 14.6.0 (31 March 2023)

- FIX wrong index generation on some number fields that do not have decimals.

### 14.5.2 (30 March 2023)

- ADD method `getPrimaryKeyFromIndexableString()`
- REFACTOR utils for `Map` and `WeakMap` caching
- FIX: lost RxDocument in preSave from v14.0.0 [#4581](https://github.com/pubkey/rxdb/pull/4581)

### 14.5.1 (28 March 2023)

- ADD `getIndexStringLength()` helper method

### 14.5.0 (27 March 2023)

- ADD (dev-mode) ensure it throws on malformated primary keys
- UPDATE typescript to [version 5](https://devblogs.microsoft.com/typescript/announcing-typescript-5-0/)
- ADD(replication-firestore): add filtered replication [#4590](https://github.com/pubkey/rxdb/pull/4590)
- FIX(typescript) schema type not working with readonly array [#4579](https://github.com/pubkey/rxdb/pull/4579)

### 14.4.0 (24 March 2023)

- FIX multiple problems in the query planner
- ADD 'includeWsHeaders' property for GraphQL replication [#4533](https://github.com/pubkey/rxdb/pull/4533)
- UPDATE [broadcast-channel](https://github.com/pubkey/broadcast-channel) to version `5.0.0`
- FIX query-builder copies RxQuery's other param [#4587](https://github.com/pubkey/rxdb/pull/4587)

### 14.3.7 (18 March 2023)

### 14.3.6 (15 March 2023)

### 14.3.5 (15 March 2023)

### 14.3.4 (15 March 2023)

### 14.3.3 (14 March 2023)

### 14.3.2 (13 March 2023)

### 14.3.1 (13 March 2023)

### 14.3.0 (13 March 2023)

- FIX RxDocument getter should return the same object on property paths [#4548](https://github.com/pubkey/rxdb/pull/4548)
- OPTIMIZE use `findDocumentsById()` on queries that do only do an `$in` operator on the primary key.
- FIX `$or` query with other operator on dexie.js

### 14.2.3 (10 March 2023)

### 14.2.1 (9 March 2023)

- ADD docs for remote storage `customRequestHandler`

### 14.2.0 (8 March 2023)

- CHANGE increase the default batch size of the migration plugin from `10` to `200`.
- FIX `awaitInitialReplication()` must not resolve on error-only replication handlers.

### 14.1.9 (4 March 2023)

### 14.1.8 (2 March 2023)

### 14.1.6 (2 March 2023)

### 14.1.5 (2 March 2023)

### 14.1.3 (1 March 2023)

### 14.1.2 (26 February 2023)

- FIX ensure writing many documents at once works with every RxStorage.

### 14.1.1 (24 February 2023)

- REMOVE broken dev dependency [wrtc](https://www.npmjs.com/package/wrtc)
- FIX(SQLite) broken pragma calls on iOS

### 14.1.0 (23 February 2023)

- CHANGE premium plugin users can still use the code after the license has expired.
- ADD(utils) export `RXDB_VERSION` variable.
- REFACTOR(RxStorageStatics) use the same query matcher and sort function everywhere, not dependend by storage implementation.

### 14.0.5 (22 February 2023)

- SQLite: Added logger function
- ADD capacitor build to angular example

### 14.0.4 (19 February 2023)

- websocket-replication: pass all websocket options to constructor [#4449](https://github.com/pubkey/rxdb/pull/4449)
- FIX Firebase Replication Issues [#4405](https://github.com/pubkey/rxdb/pull/4405)

### 14.0.3 (15 February 2023)

### 14.0.2 (15 February 2023)

### 14.0.1 (13 February 2023)

- FIX(websocket remote storage) custom request not working with multiple clients

### 14.0.0 (8 February 2023) BREAKING [read the announcement](https://rxdb.info/releases/14.0.0.html)

- Remove the deprecated PouchDB RxStorage.
- REMOVE old `replication-couchdb` plugin. Rename `replication-couchdb-new` to `replication-couchdb`.
- Remove depricated `skipIfSame` from `putAttachment()`
- CHANGE use plain json errors inside of RxError parameters to make debugging easier.

- CHANGE Make RxDocuments immutable
- ADD `RxDocument.getLatest()`
- CHANGE `RxCollection.findByIds()` now returns a `RxQuery`.
- REMOVED `RxCollection.findByIds$`, use `RxCollection.findByIds().$` instead.
- CHANGE Prefix storage plugins with `storage-` like `rxdb/plugins/storage-dexie`.
- RENAME `atomicUpdate()` to `incrementalModify()`
- RENAME `atomicPatch()` to `incrementalPatch()`
- RENAME `atomicUpsert()` to `incrementalUpsert()`
- ADD `RxDocument().incrementalUpdate()`
- ADD `RxDocument.incrementalRemove()`
- ADD non-incremental `RxDocument` methods `patch()` and `modify()`
- ADD typings to the query selector
- CHANGE start replication via pure functions instead of RxCollection methods.
- CHANGE `RxDocument.$` emits `RxDocument` instances instead of the plain document data.
- ADD `push.initialCheckpoint` to start a replication from a given checkpoint.

- CHANGE Do not use hash for revisions but use database instance token instead.
- CHANGE crunch multiple incremental (aka 'atomic') operations into a single database write. Also batch writes to multiple documents into a single write.
- REMOVE deprecated `babel-plugin-transform-async-to-promises` plugin.
- CHANGE to reduce bundle size and improve performance, the following JavaScript features will no longer be transpiled:
  - [async/await](https://caniuse.com/async-functions)
  - [Arrow functions](https://caniuse.com/arrow-functions)
  - [for...of](https://caniuse.com/?search=for...of)
  - [shorthand properties](https://caniuse.com/mdn-javascript_operators_object_initializer_shorthand_property_names)
  - [Spread operator](https://caniuse.com/?search=spread%20operator)
  - [destructuring](https://caniuse.com/?search=destructuring)
  - [default parameters](https://caniuse.com/?search=default%20parameters)
  - [object spread](https://caniuse.com/?search=Object%20spread)

Bugfixes: 
- CHANGE (memory RxStorage) do not clean up database state on closing of the storage, only on `remove()`.
- FIX CouchDB replication: Use correct default fetch method.
- FIX schema hashing should respect the sort order [#4005](https://github.com/pubkey/rxdb/pull/4005)
- FIX replication does not provide a `._rev` to the storage write when a conflict is resolved.
- FIX(remote storage) ensure caching works properly even on parallel create-calls
- FIX(replication) Composite Primary Keys broken on replicated collections [#4190](https://github.com/pubkey/rxdb/pull/4190)
- FIX(sqlite) $in Query not working SQLite [#4278](https://github.com/pubkey/rxdb/issues/4278)
- FIX CouchDB push is throwing error because of missing revision [#4299](https://github.com/pubkey/rxdb/pull/4299)
- ADD dev-mode shows a `console.warn()` to ensure people do not use it in production.
- Remove the usage of `Buffer`. We now use `Blob` everywhere.
- FIX import of socket.io [#4307](https://github.com/pubkey/rxdb/pull/4307)
- FIX Id length limit reached with composite key [#4315](https://github.com/pubkey/rxdb/issues/4315)
- FIX `$regex` query not working on remote storage.
- FIX SQLite must store attachments data as Blob instead of base64 string to reduce the database size.
- FIX CouchDB replication conflict handling
- CHANGE Encryption plugin was renamed to `encryption-crypto-js`
- FIX replication state meta data must also be encrypted.
- FIX crash with null in selector [#4369](https://github.com/pubkey/rxdb/pull/4369)
- FIX storage instances MUST NOT mutate the given database- and collection-name.
- REMOVE deprecated `babel-plugin-transform-async-to-promises` plugin.
- ADD Ability to use a responseModifier for GraphQL push replication [#4385](https://github.com/pubkey/rxdb/pull/4385)
- FIX Add null check for isRxDocument [#4406](https://github.com/pubkey/rxdb/pull/4406)

### 13.17.1 (30 December 2022)

- FIX Add missing mingo array operators [#4203](https://github.com/pubkey/rxdb/pull/4203) Thanks [@swnf](https://github.com/swnf)
- FIX(sqlite) `$elemMatch` query did not work correctly on object arrays.
- CHANGE(sqlite) do not use `ORDER BY` on count queries for better performance.

### 13.17.0 (29 December 2022)

- FIX(lokijs) wrong query result when sorting on a nested field.
- IMPROVE usage of the [mingo query library](https://github.com/kofrasa/mingo) by only adding the operators to the build that are really needed.
- CHANGE use faster deep clone method.

### 13.16.1 (27 December 2022)

### 13.16.0 (26 December 2022)

- ADD [Vite Vanilla Typescript Example](https://github.com/pubkey/rxdb/tree/master/examples/vite-vanilla-ts) Thanks [@SebasG22](https://github.com/SebasG22)
- ADD [Use exports field in package.json](https://github.com/pubkey/rxdb/pull/4196) Thanks [@SebasG22](https://github.com/SebasG22) and [@swnf](https://github.com/swnf)

### 13.15.3 (13 December 2022)

- ADD `$regex` support to the [SQLite RxStorage](https://rxdb.info/rx-storage-sqlite.html)

### 13.15.2 (11 December 2022)

- FIX(SQLite) `getSQLiteBasicsQuickSQLite` must use `executeAsync`

### 13.15.1 (11 December 2022)

### 13.15.0 (10 December 2022)

- ADD [SharedWorker RxStorage Plugin](https://rxdb.info/rx-storage-shared-worker.html)

### 13.14.3 (9 December 2022)

- FIX Ensure equal behavior across all storages on call to `.close()` after `.remove()`.

### 13.14.2 (9 December 2022)

### 13.14.1 (9 December 2022)

### 13.14.0 (9 December 2022)

- ADD [Remote RxStorage Plugin](https://rxdb.info/rx-storage-remote.html)

### 13.13.7 (6 December 2022)

- REFACTOR the `electron` plugin to improve ipcRenderer communications.
- REMOVE `is-electron` dependency.

### 13.13.6 (5 December 2022)

- REFACTOR the remote RxStorage for electron ipcRenderer

### 13.13.5 (2 December 2022)

### 13.13.4 (2 December 2022)

### 13.13.3 (2 December 2022)

### 13.13.2 (30 November 2022)

### 13.13.1 (30 November 2022)

- UPDATE `isomorphic-ws` to `5.0.0`

### 13.13.0 (30 November 2022)

- ADD [Firestore Replication Plugin](https://rxdb.info/replication-firestore.html)
- FIX run the unit tests for the migration plugin on all storages.

### 13.12.0 (29 November 2022)

- ADD [electron ipcRenderer plugin](./docs-src/electron.md) which can be used in Electron.js to run the RxStorage in the main process and the RxDatabase in the renderer processes.
- Removed the electron-remote example because `@electron/remote` is deprecated.
- FIX emit false on active$ after replication is done [#4136](https://github.com/pubkey/rxdb/pull/4136) Thanks [@maxnowack](https://github.com/maxnowack)
- Deprecated the PouchDB RxStorage, [read this](https://rxdb.info/questions-answers.html#why-is-the-pouchdb-rxstorage-deprecated)

### 13.11.1 (23 November 2022)

- FIX Throw proper error message when a boolean index is used in the Dexie.js RxStorage.

### 13.11.0 (19 November 2022)

- ADD [replication-webrtc](./docs-src/replication-webrtc.md) which can be used to replicate data peer-to-peer without a backend server.

### 13.10.1 (10 November 2022)

### 13.10.0 (10 November 2022)

- ADD [replication-couchdb-new plugin](./docs-src/replication-couchdb-new.md) which can be used to replicate **any** [RxStorage](https://rxdb.info/rx-storage.html) with a CouchDB endpoint.
- ADD skip replication `retryTime` if `navigator.onLine` becomes `true`.
- FIX `active$` should emit during replication [#4117](https://github.com/pubkey/rxdb/pull/4117) Thanks [@maxnowack](https://github.com/maxnowack)

### 13.9.0 (7 November 2022)

- REFACTOR use faster `areRxDocumentArraysEqual` instead of doing a deep-equal check.
- ADD check to easier debug wrongly behaving backend during replication.
- FIX error `dev-mode added multiple times` is removed because it is annoying when using react hot-swap. Instead `addRxPlugin()` will now only throw if a different plugin is added that has the same name as a plugin that was added before.
- REFACTOR create the `digest` of an attachment inside of the `RxStorage`, not in RxDB. This makes the behavior equal to CouchDB and solves a lot of problems caused by different hashing or base64 encoding of the RxStorage implementations. (Fixes [#4107](https://github.com/pubkey/rxdb/pull/4107)) Thanks [@Elendiar](https://github.com/Elendiar)
- FIX GraphQL replication: should stop syncing if we receive less docs than pull.batchSize [#4110](https://github.com/pubkey/rxdb/pull/4110) Thanks [@jwallet](https://github.com/jwallet)

### 13.8.3 (3 November 2022)

- FIX TS Error in Plugin "Replicate-GraphQL" : GraphQL Websocket on "isomorphic-ws" import [#4104](https://github.com/pubkey/rxdb/pull/4104) Thanks [@jwallet](https://github.com/jwallet)

### 13.8.2 (1 November 2022)

- UPDATE `fake-indexeddb` to version `4.0.0`
- REFACTOR use `webpack` instead of `browserify` in karma tests.
- REMOVE `graphql-client` dependency [#3497](https://github.com/pubkey/rxdb/pull/3497)

### 13.8.1 (1 November 2022)

- FIX wrong query results in some cases with many operators.
- REMOVE `deep-freeze` npm dependency because it has no author.

### 13.8.0 (31 October 2022)

- Added [RxCollection.count()](https://rxdb.info/rx-query.html#count) queries. [#4096](https://github.com/pubkey/rxdb/pull/4096)
- REFACTOR index boundary usage for better performance.
- FIX critical bug in query correctness. **IMPORTANT:** If you use the RxStorage [IndexedDB](https://rxdb.info/rx-storage-indexeddb.html) or [FoundationDB](https://rxdb.info/rx-storage-foundationdb.html), you have to rebuild the indexes by increasing your schema version and running a migration. [#4098](https://github.com/pubkey/rxdb/pull/4098)
- FIX Typo in CRDT Plugin: `RxDDcrdtPlugin` is now `RxDBcrdtPlugin` [#4094](https://github.com/pubkey/rxdb/pull/4094) Thanks [@jwallet](https://github.com/jwallet)

### 13.7.0 (24 October 2022)

- ADD [CRDT Plugin](./docs-src/crdt.md)
- FIX calling `.remove()` on an `RxDocument` must update the internal data of the document with the deleted state.
- FIX Stop retries when replication gets canceled [#4088](https://github.com/pubkey/rxdb/pull/4088) Thanks [@Whoops](https://github.com/Whoops)

### 13.6.0 (19 October 2022)

- ADD example [how to use RxDB with Flutter](https://github.com/pubkey/rxdb/tree/master/examples/flutter)
- FIX many typos from the [TYPOFIX event](https://github.com/pubkey/rxdb/issues/4024)
- FIX Cannot read properties of null [#4055](https://github.com/pubkey/rxdb/pull/4055) Thanks [@Albert-Gao](https://github.com/Albert-Gao)
- FIX(sqlite) do not run pragma inside of transaction

### 13.5.1 (15 October 2022)

- ADD in `fastUnsecureHash()` use polyfill if `TextEncoder` is not available

### 13.5.0 (12 October 2022)

- FIX many typos from the [TYPOFIX event](https://github.com/pubkey/rxdb/issues/4024)
- FIX `lastOfArray()` may return undefined if array is empty [#4011](https://github.com/pubkey/rxdb/pull/4011) Thanks [@AlexErrant](https://github.com/AlexErrant)
- FIX Remove legacy triple slash directives [#4023](https://github.com/pubkey/rxdb/pull/4023) Thanks [@jeromepochat](https://github.com/jeromepochat)
- FIX randomly failing replication test

### 13.4.5 (7 October 2022)

- REFACTORED the landingpage to have less blinking and no more autoplay audio.

### 13.4.4 (4 October 2022)

- ADD new premium plugin `RxStorage Localstorage Meta Optimizer`

### 13.4.2 (3 October 2022)

### 13.4.1 (2 October 2022)

- REFACTOR stuff for a new optimization plugin

### 13.4.0 (28 September 2022)

- FIX image attachments not working correctly in the browser
- FIX Push batchSize in not respected [#3994](https://github.com/pubkey/rxdb/issues/3994)
- FIX boolean indexes not working [#3994](https://github.com/pubkey/rxdb/issues/3994)

### 13.3.0 (26 September 2022)

- FIX(sqlite) use dollar params instead of named params
- CHANGE run performance tests without the `dev-mode` plugin
- IMPROVE performance of document writes by not using try-catch in a hot path.
- FIX `RxDatabase.remove()` must properly remove the collection storage together with the replication states.

### 13.2.0 (22 September 2022)

- FIX respect the `prefers-reduced-motion` media query to not show blinking animations to neurodiverse people at the landingpage.
- ADD `pull.responseModifier` to the graphql replication plugin so that you can aggregate the checkpoint from the returned graphql response.

### 13.1.0 (19 September 2022)

- FIX saving multiple attachments broke previously stored attachments on some storages.
- UPDATE graphql websocket dependencies [#3980](https://github.com/pubkey/rxdb/pull/3980) Thanks [@herefishyfish](https://github.com/herefishyfish)
- FIX on `RxCollection.remove()` the related storages like the meta of replications, must also be removed.

### 13.0.3 (17 September 2022)

- FIX sorting via `event-reduce` did not work when `key-compression` plugin was used.

### 13.0.2 (16 September 2022)

- FIX `event-reduce` did not work when `key-compression` plugin was used.

### 13.0.1 (16 September 2022)

### 13.0.0 (16 September 2022) BREAKING [read the announcement](./docs-src/releases/13.0.0.md)

- FIX `graphQLSchemaFromRxSchema()` must not create broken schema when there are no `headerFields`

- ADD credentials settings to the GraphQL replication plugin [#3976](https://github.com/pubkey/rxdb/pull/3976) Thanks [@marcoklein](https://github.com/marcoklein)

- RENAMED the `ajv-validate` plugin to `validate-ajv` to be in equal with the other validation plugins.
- The `is-my-json-valid` validation is no longer supported until [this bug](https://github.com/mafintosh/is-my-json-valid/pull/192) is fixed.
- REFACTORED the [schema validation plugins](./docs-src/schema-validation.md), they are no longer plugins but now they get wrapped around any other RxStorage.
  - It allows us to run the validation inside of a [Worker RxStorage](./docs-src/rx-storage-worker.md) instead of running it in the main JavaScript process.
  - It allows us to configure which `RxDatabase` instance must use the validation and which does not. In production it often makes sense to validate user data, but you might not need the validation for data that is only replicated from the backend.
- REFACTORED the [key compression plugin](./docs-src/key-compression.md), it is no longer a plugin but now a wrapper around any other RxStorage.
  - It allows to run the key-comresion inside of a [Worker RxStorage](./docs-src/rx-storage-worker.md) instead of running it in the main JavaScript process.

- REFACTORED the encryption plugin, it is no longer a plugin but now a wrapper around any other RxStorage.
  - It allows to run the encryption inside of a [Worker RxStorage](./docs-src/rx-storage-worker.md) instead of running it in the main JavaScript process.
  - It allows do use asynchronous crypto function like [WebCrypto](https://developer.mozilla.org/en-US/docs/Web/API/Web_Crypto_API)
- Store the password hash in the same write request as the database token to improve performance.

- REMOVED many unused plugin hooks because they decreased the performance.

- REMOVED support for temporary documents [see here](https://github.com/pubkey/rxdb/pull/3777#issuecomment-1120669088)
- REMOVED RxDatabase.broadcastChannel The broadcast channel has been moved out of the RxDatabase and is part of the RxStorage. So it is not longer exposed via `RxDatabase.broadcastChannel`.

- In the RxDB internal `_meta.lwt` field, we now use 2 decimals number of the unix timestamp in milliseconds.

- REMOVE RxStorageStatics `.hash` and `.hashKey`

- CHANGE removed default usage of `md5` as default hashing. Use a faster non-cryptographic hash instead.
  - ADD option to pass a custom hash function when calling `createRxDatabase`.

- Removed the `liveInterval` option of the replication. It was an edge case feature with wrong defaults. If you want to run the pull replication on internval, you can send a `RESYNC` event manually in a loop.

- CHANGE use `Float` instead of `Int` to represent timestamps in GraphQL.

- REPLACED `RxReplicationPullError` and `RxReplicationPushError` with normal `RxError` like in the rest of the RxDB code.
- REMOVED the option to filter out replication documents with the push/pull modifiers [#2552](https://github.com/pubkey/rxdb/issues/2552) because this does not work with the new replication protocol.
- CHANGE default of replication `live` to be set to `true`. Because most people want to do a live replication, not a one time replication.

- CHANGED Attachment data is now always handled as `Blob` because Node.js does support `Blob` since version 18.0.0 so we no longer have to use a `Buffer` but instead can use Blob for browsers and Node.js
- FIXED multiple problems with encoding attachments data. We now use the `js-base64` library which properly handles utf-8/binary/ascii transformations.

- RENAMED the `server` plugin is now called `server-couchdb` and `RxDatabase.server()` is now `RxDatabase.serverCouchDB()`
- ADDED the [websocket replication plugin](./docs-src/replication-websocket.md)
- ADDED the [FoundationDB RxStorage](./docs-src/rx-storage-foundationdb.md)

- FIX `couchdb-server` plugin missed out events from the replication.

- ADD Support JsonSchema for nested additionalProperties [#3952](https://github.com/pubkey/rxdb/pull/3952) Thanks [@swnf](https://github.com/swnf)

- REFACTORED the layout of `RxChangeEvent` to better match the RxDB requirements and to fix the 'deleted-document-is-modified-but-still-deleted' bug.

### 12.7.16 (18 July 2022)

### 12.7.15 (18 July 2022)

### 12.7.14 (18 July 2022)

### 12.7.13 (18 July 2022)

### 12.7.12 (17 July 2022)

- CHANGE use eslint rule `require-await` to reduce build size.

### 12.7.11 (17 July 2022)

### 12.7.10 (17 July 2022)

### 12.7.9 (17 July 2022)

### 12.7.8 (15 July 2022)

### 12.7.7 (15 July 2022)

### 12.7.6 (15 July 2022)

### 12.7.5 (15 July 2022)

- FIX unify checkpoint behavior across all RxStorage implementations.
- FIX github release bot to only post non-patch releases to discord.

### 12.7.4 (15 July 2022)

- ADD export type `CategorizeBulkWriteRowsOutput`
- CHANGE `RxStorageInstance.getChangedDocumentsSince()` only returns the last checkpoint, not one for each document.

### 12.7.3 (14 July 2022)

- ADD export type `RxStorageDefaultCheckpoint`

### 12.7.2 (14 July 2022)

### 12.7.1 (14 July 2022)

### 12.7.0 (14 July 2022)

- FIX [#3839](https://github.com/pubkey/rxdb/pull/3839) executing insert -> remove -> insert -> remove does not work. Thanks [@nisarpeitang](https://github.com/nisarpeitang)
- ADD `checkpoint` to the internal used events that are emitted in the `RxStorageInstance.changestream()`.
- FIX randomly failing test with dexie.js RxStorage.
- ADD `custom` parameter to `RxStorageInstance.bulkWrite()`

### 12.6.14 (7 July 2022)

- Moved from gitter to [discord](https://discord.gg/gNAuePsN)
- ADD `bulkSize` option to [Memory Synced RxStorage](https://rxdb.info/rx-storage-memory-synced.html)

### 12.6.13 (6 July 2022)

- ADD `getPouchDBOfRxCollection()` to easy access the PouchDB instance of a RxCollection.

### 12.6.11 (5 July 2022)

- Add the [Memory Synced RxStorage](https://rxdb.info/rx-storage-memory-synced.html) to the premium plugins.

### 12.6.10 (5 July 2022)

### 12.6.9 (4 July 2022)

- Add conflict handling to RxCollection.

### 12.6.8 (2 July 2022)

### 12.6.7 (1 July 2022)

### 12.6.6 (1 July 2022)

### 12.6.5 (30 June 2022)

- ADD `isRxDatabaseFirstTimeInstantiated()`

### 12.6.4 (30 June 2022)

### 12.6.3 (29 June 2022)

### 12.6.2 (29 June 2022)

### 12.6.1 (29 June 2022)

- FIX RxStorageReplication must work with local documents.

### 12.6.0 (29 June 2022)

- The worker RxStorage will no longer reuse the worker so that multiple RxDatabase instances can use different workers for better performance.
- Cross-Tab event propagation is now handled by the RxStorage implementations, not by the RxDatabase. This allows to better combine RxStorages and plugins/wrappers.

### 12.5.4 (23 June 2022)

- Only check if final field have been changed in dev-mode.
- Fix `atomicUpsert()` broken when document was replicated before. [#3856](https://github.com/pubkey/rxdb/pull/3856). Thanks [@AntonOfTheWoods](https://github.com/AntonOfTheWoods)
- Refactor revision handling
- Fix the `_rev` that is passed to an RxStorage must be respected by the RxStorage.

### 12.5.3 (15 June 2022)

### 12.5.1 (15 June 2022)

### 12.5.0 (15 June 2022)

- UPDATE Node.js to version `18.3.0`
- FIX: RxStorage should never emit an eventBulk with an empty events array.
- Update PouchDB to `7.3.0` Thanks [@cetsupport](https://github.com/cetsupport).
- CHANGE (RxStorage) revision hash must not include the `_meta` field.
- Added new Stream replication for internal usage in plugins.

### 12.4.3 (27 May 2022)

- SQLite RxStorage: Add support for specific query indexes.

### 12.4.2 (23 May 2022)

- FIX query planner did not pick the correct index on `$eq` operations.
- IMPROVE performance of the memory RxStorage
- IMPROVE performance of custom index creation

### 12.4.1 (12 May 2022)

- ADD query optimizer to premium plugins.

### 12.4.0 (12 May 2022)

- REFACTOR if no sort order is set on a query, use a better matching sort order and not just the primary key.

### 12.3.2 (10 May 2022)

### 12.3.1 (10 May 2022)

### 12.3.0 (10 May 2022)

- OPTIMIZE `isFindOneByIdQuery()` should be `true` when only the primary field is queried with an `$eq`
- REWRITE query planner to use better indexeses in dexie.js and memory storage.

### 12.2.0 (9 May 2022)

- ADD attachment support to SQLite `RxStorage`
- ADD attachment support to IndexedDB `RxStorage`
- FIX collections with a dash in the name where not properly removed [#3785](https://github.com/pubkey/rxdb/pull/3785) Thanks [@mmouterde](https://github.com/mmouterde)
- FIX data still there despite remove and destroy calls [#3788](https://github.com/pubkey/rxdb/pull/3788) Thanks [@mmouterde](https://github.com/mmouterde)

### 12.1.0 (6 May 2022)

- ADD `notifyAboutRemoteChange()` to the GrapQL replication and replication primitives.
- ADD attachment support to memory `RxStorage`.
- FIX default of `waitForLeadership` in replication primitives must be `true`

### 12.0.8 (4 May 2022)

- IMPROVE memory storage performance.

### 12.0.7 (3 May 2022)

### 12.0.6 (3 May 2022)

### 12.0.5 (3 May 2022)

### 12.0.4 (3 May 2022)

### 12.0.3 (3 May 2022)

### 12.0.2 (2 May 2022)

- FIX dexie.js storage does not work with keyCompression when having a nested schema.

### 12.0.1 (28 April 2022)

- Added `autoStart` option to the replication plugins [#3775](https://github.com/pubkey/rxdb/pull/3775) Thanks [@mmouterde](https://github.com/mmouterde)
- Fix [#778](https://github.com/pubkey/rxdb/pull/3778) Storing string array was broken in the dexie storage. Thanks [@mmouterde](https://github.com/mmouterde)

### 12.0.0 (26 April 2022) BREAKING [read the announcement](./docs-src/releases/12.0.0.md)

- All indexes that do not contain the primaryKey, get the primary key added.
- You can now set a custom index when doing a query.
- Unified the replication primitives and the GraphQL replication plugin.
- Removed the deprecated in-memory plugin.
- Added cleanup plugin
- Refactor local documents plugin to only create a storage instance for local documents when needed.
- Removed the `core` plugin. The default export `from 'rxdb'` now exports only the RxDB core without plugins.

- The Dexie.js RxStorage is no longer in beta mode.
- Added the in memory storage plugin.
- Added `RxDocument().toMutableJSON()`
- Added `RxCollection().bulkUpsert()`
- Added optional `init()` function to `RxPlugin`.
- dev-mode: Add check to ensure all top-level fields in a query are defined in the schema.
- Support for array field based indexes like `data.[].subfield` was removed, as it anyway never really worked.
- Refactored the usage of RxCollection.storageInstance to ensure all hooks run properly.
- Refactored the encryption plugin so no more plugin specific code is in the RxDB core.
- Removed the encrypted export from the json-import-export plugin. This was barely used and made everything more complex. All exports are no non-encrypted. If you need them encrypted, you can still run by encryption after the export is done.
- RxPlugin hooks now can be defined as running `before` or `after` other plugin hooks.
- Attachments are now internally handled as string instead of `Blob` or `Buffer`
- Fix (replication primitives) only drop pulled documents when a relevant document was changed locally.
- Fix dexie.js was not able to query over an index when `keyCompression: true`

Changes to `RxStorageInterface`:
- `RxStorageInstance` must have the `RxStorage` in the `storage` property.
- The `_deleted` field is now required for each data interaction with `RxStorage`.
- Removed `RxStorageInstance.getChangedDocuments()` and added `RxStorageInstance.getChangedDocumentsSince()` for better performance.
- Added `doesBroadcastChangestream()` to `RxStorageStatics`
- Added `withDeleted` parameter to `RxStorageKeyObjectInstance.findLocalDocumentsById()`
- Added internal `_meta` property to stored document data that contains internal document related data like last-write-time and replication checkpoints.

### 11.6.0 (4 February 2022)

Bugfixes:
  - [#3666](https://github.com/pubkey/rxdb/issues/3666) RxDB with lokijs works bad in Safari and FF when using multiple tabs

Other:
  - Replication primitives must throw an error if `_deleted` field is missing. [#3671](https://github.com/pubkey/rxdb/pull/3671)

### 11.5.1 (30 January 2022)

Bugfixes:
  - `RxStorage.statics.getQueryMatcher()` must not match documents with `_deleted: true`.
  - Fixed multiple problems with `RxCollection.findByIds$()` [#3659](https://github.com/pubkey/rxdb/pull/3659) Thanks [@Hideman85](https://github.com/Hideman85)

### 11.5.0 (30 January 2022)

Features:
  - Improve emitted errors of the GraphQL replication [#3630](https://github.com/pubkey/rxdb/pull/3630) Thanks [@nirvdrum](https://github.com/nirvdrum)
  - Added Dexie.js based `RxStorage`. [Read the docs](https://rxdb.info/rx-storage-dexie.html)

### 11.4.0 (28 January 2022)

Bugfixes:
  - `RxDocument.toJSON()` is leaking meta field `_deleted`. [#3645](https://github.com/pubkey/rxdb/pull/3645) Thanks [@Bessonov](https://github.com/Bessonov)

Features:
  - Allow truthy values for the GraphQL replication `deletedFlag` field. [#3644](https://github.com/pubkey/rxdb/pull/3644) Thanks [@nirvdrum](https://github.com/nirvdrum)

Other:
  - `.findOne(documentId)` should use `RxStorage().findDocumentsById()` instead of `RxStorage().query()`

### 11.3.0 (17 January 2022)

Bugfixes:
  - GraphQL replication: Unnecessary local document writes fill up the database [#3627](https://github.com/pubkey/rxdb/pull/3627) Thanks [@hdwatts](https://github.com/hdwatts)

### 11.2.0 (12 January 2022)

Bugfixes:
  - Replication Primitives: Local writes while running the `pull` must not be lost but send to the remote.
  - Replication Primitives: Should not stack up failed runs and then run many times.
  - Support composite indices in schema literal types [#3609](https://github.com/pubkey/rxdb/pull/3609) Thanks [@nirvdrum](https://github.com/nirvdrum)

### 11.1.0 (6 January 2022)

Features:
  - Added `toTypedRxJsonSchema` and `ExtractDocumentTypeFromTypedRxJsonSchema` to generate the document types from the schema.

### 11.0.0 (3 January 2022) BREAKING [read the announcement](./docs-src/releases/11.0.0.md)

BREAKING:
  - RxStorage: The non async functions `prepareQuery`, `getSortComparator` and `getQueryMatcher` have been moved out of `RxStorageInstance` into `RxStorage`. This was needed to have better WebWorker support. This will not affect you do not use a custom `RxStorage` implementation.
  - LokiJS: Do not use the `IdleQueue` of the RxDatabase to handle calls to saveDatabase(), instead wait for CPU idleness of the JavaScript process.
  - `RxStorageInterface`:
    - Replaced all `Map` with plain json objects so that they can be `JSON.stringify`-ed
    - Replaced typings of event stream to use `EventBulk` and process events in bulks to save performance.
    - Move all static methods into the `statics` property so we can code-split when using the worker plugin.
    - `digest` and `length` of attachment data is now created by RxDB, not by the RxStorage. [#3548](https://github.com/pubkey/rxdb/issues/3548)
    - Added the statics `hashKey` property to identify the used hash function.
  - Internally all events are handles via bulks, this saves performance when events are transfered over a WebWorker or a BroadcastChannel.
  - Removed the deprecated `recieved` methods, use `received` instead. [See #3392](https://github.com/pubkey/rxdb/pull/3392)
  - Removed the `no-validate` plugin. To use RxDB without schema validation, just do not add a validation plugin to your custom build.

Bugfixes:
  - Do not throw an error when database is destroyed while a GraphQL replication is running.
  - Compound primary key migration throws "Value of primary key(s) cannot be changed" [#3546](https://github.com/pubkey/rxdb/pull/3546) Thanks [@nothingkid](https://github.com/nothingkid)
  - Allow `_id` as primaryKey [#3562](https://github.com/pubkey/rxdb/pull/3562) Thanks [@SuperKirik](https://github.com/SuperKirik)
  - LokiJS: Remote operations do never resolve when remote instance was leader and died.

Other:
  - LokiJS: All documents are stored with a `$lastWriteAt` field, so we can implement an auto compaction later.
  - Transpile `async`/`await` to promises instead of generators. via [babel-plugin-transform-async-to-promises](https://github.com/rpetrich/babel-plugin-transform-async-to-promises)

### 10.5.4 (30 November 2021)

Bugfixes:
  - LokiJS: Do not call `saveDatabase()` when no persistence adapter is given.
  - Query returns outdated result in second subscription [#3498](https://github.com/pubkey/rxdb/issues/3498) Thanks [@swnf](https://github.com/swnf)
  - Spawning a server when full leveldown-module is used must not throw an error.

### 10.5.3 (19 November 2021)

Bugfixes:
  - PouchDB: `getSortComparator()` broken on some complex `$or` query.

### 10.5.2 (18 November 2021)

Other:
  - GraphQL replication must wait for `requestIdlePromise` to not slow down more important tasks.

Bugfixes:
  - LokiJS: Directly create local state when instance becomes leader.
  - LokiJS: `mustUseLocalState()` should not create multiple local states.

### 10.5.1 (15 November 2021)

Bugfixes:
  - GraphQL replication should affect `requestIdlePromise` and while replication IO is running, the database must not be idle.
  - Creating a collection that has existed before must not cause a database write.
  - LokiJS: Fixed error log when reloading while having the database open in multiple browser tabs.

### 10.5.0 (15 November 2021)

Other:
  - Removed useless runtime check of database name, only check in dev-mode.

Changes:
  - LokiJS: Use custom save handler instead of setting `autosave: true`

### 10.4.1 (13 November 2021)

Other:
  - Decreased build size by not importing `pouchdb-utils`
  - Improve build size and performance by replacing [deep-equal](https://www.npmjs.com/package/deep-equal) with [fast-deep-equal](https://github.com/epoberezkin/fast-deep-equal#readme)
  - Remove module `random-token` and use the same random string generator everywhere.

### 10.4.0 (11 November 2021)

Bugfixes:
  - LokiJS: Ensure events emit exact the same data as with PouchDB.
  - LokiJS: Queries with limit and skip where broken.
  - LokiJS: Fix all bugs and run the whole test suite with LokiJS Storage
  - Fix PouchDB RxStorage sometimes returned wrong sort comparison results.

Other:
  - Updated [event-reduce](https://github.com/pubkey/event-reduce) for more optimizations.
  - Allow dash character `-` in collection and database names.

### 10.3.5 (8 November 2021)

Bugfixes:
  - LokiJS `findDocumentsById()` returned additional `$loki` property.
  - LokiJS `bulkAddRevisions()` must not mutate the input.
  - LokiJS deletes on GraphQL replication must work.

### 10.3.4 (7 November 2021)

Bugfixes:
  - LokiJS: Upserting a deleted document did not work.
  - LokiJS: Storage queries returned additional `$loki` property.

### 10.3.3 (6 November 2021)

Bugfixes:
  - LokiJS Storage must have a deterministic sort order.

### 10.3.2 (5 November 2021)

Bugfixes:
  - Sort queries broken with LokiJS RxStorage.

### 10.3.1 (5 November 2021)

Bugfixes:
  - Fix endless loop when using GrapQL-replication & LokiJS RxStorage.

### 10.3.0 (4 November 2021)

Features:
  - Added LokiJS `RxStorage` plugin.

Bugfixes:
  - Fixed missing closings of `RxStorage` instances when the database or collection is destroyed.

Other:
  - Improved performance of write operations.
  - Removed unnecessary abstraction layer of `LeaderElector`

### 10.2.2 (25 October 2021)

Bugfixes:
  - Migration with attachments removes attachment mime types [#3460](https://github.com/pubkey/rxdb/issues/3460) Thanks [@swnf](https://github.com/swnf)

Other:
  - Improved performance when many queries are created in a short timespan.
  - Database- and collection names can now contain the minus char `-`.

### 10.2.1 (20 October 2021)

Bugfixes:
  - GraphQL replication: push not working with keyCompression.
  - `Buffer` is not available in browsers [#3454](https://github.com/pubkey/rxdb/issues/3454) Thanks [@swnf](https://github.com/swnf)

### 10.2.0 (13 October 2021)

Bugfixes:
  - Observed document data must be deep freezed in dev mode [#3434](https://github.com/pubkey/rxdb/issues/3434) Thanks [@chrisdrackett](https://github.com/chrisdrackett)

Other:
  - We now have set `sideEffects: false` to the default in the package.json so tree shaking can work.
  - Optimized memory usage in the query cache.

Features:
  - Added [replication primitives plugin](./docs-src/replication.md)

### 10.1.0 (27 September 2021)

Other:
  - Refactored the migration plugin for better performance by writing the documents in bulk requests
  - Added svelte example [#3287](https://github.com/pubkey/rxdb/pull/3287) Thanks [@bkeating](https://github.com/bkeating)
  - Improved error messages

Bugfixes:
  - [#3319](https://github.com/pubkey/rxdb/issues/3319) Graphql replication checkpoint was not deleted after running `RxDatabase.remove()`
  - Fixed spelling of `recieved -> received` everywhere. The old getters are still useable but `deprecated` [#3392](https://github.com/pubkey/rxdb/pull/3392). Thanks [chrisdrackett](https://github.com/chrisdrackett)

### 10.0.3 (9 August 2021)

Bugfixes:
  - Calling bulk-methods with an empty array must not throw an error.
  - `RxCollection.remove()` does not delete local documents [#3319](https://github.com/pubkey/rxdb/issues/3319)

### 10.0.0 (20 July 2021) BREAKING [read the announcement](./docs-src/releases/10.0.0.md)

Breaking:
  - Setting a `primaryKey` for a schema is now required.
  - When using the type `RxJsonSchema<DocType>` the `DocType` is now required.
  - A JsonSchema must have the `required` array at the top level and it must contain the primary key.

  - Outgoing data is now `Readonly` typed and [deep-frozen](https://developer.mozilla.org/de/docs/Web/JavaScript/Reference/Global_Objects/Object/freeze) in dev mode

  - `RxDocument.putAttachment()` no longer supports string as data, only `Blob` or `Buffer`.
  - Changed the default of `putAttachment` to `skipIfSame=true`.

  - Removed the deprecated `atomicSet()`, use `atomicPatch()` instead.
  - Removed the deprecated `RxDatabase.collection()` use `RxDatabase().addCollections()` instead.

  - Moved everything pouchdb related to the `pouchdb` plugin.
  - Pouchdb plugins are not longer added via `addRxPlugin()` but `addPouchPlugin()`. (RxDB plugins are still added via `addRxPlugin`).
  - Removed plugin hook `preCreatePouchDb`.
  - Removed the `watch-for-changes` plugin, this is now directly integrated into the pouchdb `RxStorage`.
  - Removed the `adapter-check` plugin. (The function `adapterCheck` has moved to the pouchdb plugin).

  - Calling `RxDatabase.server()` now returns a promise that resolves when the server is started up.
  - Changed the defaults of `PouchDBExpressServerOptions` from the `server()` method, by default we now store logs in the tmp folder and the config is in memory.
  - Renamed `replication`-plugin to `replication-couchdb` to be more consistend in naming like with `replication-graphql`
    - Renamed `RxCollection().sync()` to `RxCollection().syncCouchDB()`

  - Renamed the functions of the json import/export plugin to be less confusing
    - `dump()` is now `exportJSON()`
    - `importDump()` is now `importJSON()`
  - `RxCollection` uses a separate pouchdb instance for local documents, so that they can persist during migrations.

Features:
  - Added support for composite primary keys.

Other:
  - Moved all `should never happen` errors into own error code.

Typings:
  - Improved typings of error codes.

### 9.21.0 (30 June 2021)

Features:
  - Added `dataPath` property to GraphQL replication pull options to allow the document JSON lookup path to configured instead of assuming the document data is always the first child of the response [#2606](https://github.com/pubkey/rxdb/issues/2606) Thanks [@joshmcarthur](https://github.com/joshmcarthur)

Types:
  - `getLocal()` can return `undefined`. Thanks [@chrisdrackett](https://github.com/chrisdrackett)
  - Fixed typings in the dependencies so you can use `noUncheckedIndexedAccess`. Thanks [@seanwu1105](https://github.com/seanwu1105)

### 9.20.0 (15 May 2021)

Bugfixes:
  - Auto-cancel one time couchdb replications to not cause a memory leak
  - Fixed another memory leak when calling the couchdb replication many times.

### 9.19.0 (12 May 2021)

Features:
  - Added the [backup-plugin](https://rxdb.info/backup.html)

Other:
  - Updated `rxjs` to version `7.0.1`

### 9.18.0 (26 April 2021)

Bugfixes:
  - Fixed memory leak in `RxCollection().findByIds$()`

Other:
  - Added collection name when throwing errors in `RxQuery`

### 9.17.1 (21 April 2021)

Other:
  - Added hints abount 2021 user survey.

### 9.17.0 (14 April 2021)

Features:
  - Added possibility to change, update, remove and add `RxAttachment`s inside of a migration strategy.

### 9.16.0 (12 April 2021)

Features:
  - Added `RxDatabase.migrationStates()` which returns an observable to observe the state of all ongoing migrations.
  - Added `startupPromise` to the returned object of `RxDatabase().server()`

Bugfixes:
  - Ensure every background task is done when `RxDatabase.destroy()` resolves. [#2938](https://github.com/pubkey/rxdb/issues/2938)

Other:
  - Added analytics to docs page

### 9.15.0 (25 February 2021)

Bugfixes:
  - Updated `pouchdb-all-dbs` fixes [#2874](https://github.com/pubkey/rxdb/issues/2874)  Thanks [@openscript](https://github.com/openscript)

Other:
  - Determinstic handling of revision keys during data migration
  - Added more information to `RxError` when data migration fails

### 9.14.0 (14 February 2021)

Features:
  - Added `RxReplicationState.awaitInitialReplication()`

Bugfixes:
  - Using the replication plugins must not required to also use leader-election
  - Refactor `QueryCache.triggerCacheReplacement()` to not spawn `setTimeout` regulary. This is needed for server side rendering with angular universal.

Other:
  - Added server side rendering to the [angular example](https://github.com/pubkey/rxdb/tree/master/examples/angular)

### 9.13.0 (10 February 2021)

Features:

  - Added `RxCollection().bulkRemove()` [#2845](https://github.com/pubkey/rxdb/pull/2845) Thanks [@qinyang912](https://github.com/qinyang912)

Other:

  - Improved typings of `insertLocal()` [#2850](https://github.com/pubkey/rxdb/pull/2850) Thanks [@openscript](https://github.com/openscript)
  - Improved typings of `bulkInsert()`

### 9.12.1 (24 January 2021)

Bugfixes:
  - [#2785](https://github.com/pubkey/rxdb/pull/2785) postInsert hook not working when use bulkInsert to insert doc. Thanks [@qinyang912](https://github.com/qinyang912)
  - Setted `sideEffects: true` for main module [#2798](https://github.com/pubkey/rxdb/issues/2798)

Other:
  - (docs) added warning about indexeddb adapter
  - Upgraded typescript to `4.1.3`

### 9.12.0 (3 January 2021)

Features:
  - Allow `primary` and `ref` at the same time in a schema. [#2747](https://github.com/pubkey/rxdb/issues/2747)

Bugfixes:
  - [#2705](https://github.com/pubkey/rxdb/issues/2705) when use bulkInsert to insert doc, the rxDocument property on changeEvent is an object, not a RxDocument instance. Thanks [@qinyang912](https://github.com/qinyang912)
  - When the mutation function of `atomicUpdate()` has thrown once, it was not possible to use it again.

### 9.11.0 (13 December 2020)

Features:
  - Added `putAttachment(skipIfSame)`, if set to `true` a write will be skipped if the attachment already exists with the same data.

Bugfixes:
  - `awaitInitialReplication()` resolves on failed replication [#2745](https://github.com/pubkey/rxdb/pull/2745). Thanks [@dome4](https://github.com/dome4)
  - `insertLocal()` not emitted the state change across tabs

Other:
  - Added `name` identifier to `RxPlugin`
  - Throw error when `dev-mode` plugin is added multiple times because there is no way that this was done intentional likely the developer has mixed core and default usage of RxDB.
  - Fix reported security problem with the query builders mquery api.

### 9.10.1 (23 November 2020)

Other:
  - Additional refactorings to improve collection creation speed

### 9.10.0 (23 November 2020)

Features:
  - Added `RxCollection.getLocal$()` and `RxDatabase.getLocal$()` to observe local documents.
  - Added `RxDatabase.addCollections()` to create multiple collections at once. Is faster and better typed than the now deprecated `RxDatabase.collection()`

Other:
  - Improved typings for `pouchdb.changes()`
  - Moved from travisci to github actions

### 9.9.0 (10 November 2020)

Other:
  - Improved startup performance by doing a index-exist check
  - Added check for `properties` to dev-mode schema check
  - Add better checks for query input in dev-mode

### 9.8.0 (2 November 2020)

Features:
  - Added subscription parameters for `graphQLSchemaFromRxSchema()`
  - Added [RxDocument.atomicPatch()](https://rxdb.info/rx-document.html#atomicpatch)

Bugfixes:
  - (types) Returned values of `syncGraphQL()` did not type-match with `RxGraphQLReplicationState`
  - `RxDocument.atomicUpdate()` now does a retry on 409 write conflicts

Other:
  - Added authentication to graphql example
  - Deprecated `RxDocument.atomicSet()`. Used `atomicPatch` instead, it works better with typescript
  - (docs) added workarounds for 6-connection limit at couchdb replication [#2659](https://github.com/pubkey/rxdb/pull/2659). Thanks [@MuresanSergiu](https://github.com/MuresanSergiu)

### 9.7.1 (22 October 2020)

Bugfixes:
  - Server-Plugin: Replication did not work until there is at least one document.
  - Fix skipping docs in graphql push replication [#2627](https://github.com/pubkey/rxdb/pull/2627) Thanks [@DDoerner](https://github.com/DDoerner)

### 9.7.0 (21 October 2020)

Bugfixes:
  - `RxLocalDocument.$` emitted to often on changes [#2471](https://github.com/pubkey/rxdb/issues/2471)
  - Fix typings of `RxReplicationState.collection`

Features:
  - Allow to skip docs in push/pull modifiers with the graphql-replication. [#2552](https://github.com/pubkey/rxdb/issues/2552) Thanks [@DDoerner](https://github.com/DDoerner)
  - Allow to type the data of `RxLocalDocument` like `myDatabase.getLocal<{foo: string}>('bar')`

Other:
  - Refactored GraphQL replication to run faster [#2524](https://github.com/pubkey/rxdb/pull/2524/) Thanks [@corinv](https://github.com/corinv)

### 9.6.0 (7 September 2020)

Features:
  - Add `RxReplicationState.setHeaders()` [#2399](https://github.com/pubkey/rxdb/pull/2399/) Thanks [@DDoerner](https://github.com/DDoerner)
  - Added `RxCollection.findByIds$()` [see](./docs-src/tutorials/rx-collection.md#findbyids$)

Bugfixes:
  - wrong key handling on compound indexes [#2456](https://github.com/pubkey/rxdb/pull/2456/) Thanks [@dome4](https://github.com/dome4)
  - Nested `$or` queries where broken when they used the primaryKey in the selector

### 9.5.0 (2 August 2020)

Other:
  - Upgraded pouchdb to `7.2.2`
  - Upgraded typescript to `3.9.7`

### 9.4.0 (24 July 2020)

Features:
  - Add cache-replacement-policy for the [QueryCache](https://pubkey.github.io/rxdb/query-cache.html)
  - GraphQL replication async modifier function [#2367](https://github.com/pubkey/rxdb/issues/2367)

Bugfixes:
  - GraphQL replication run increasing requests when offline [#2336](https://github.com/pubkey/rxdb/issues/2336)

### 9.3.0 (26 June 2020)

Features:
  - Added (beta) `RxCollection.findByIds()` to get many documents by their id with a better performance.

Other:
  - Added typings for `pouch.allDocs()`

### 9.2.0 (21 June 2020)

Bugfixes:
  - `ref`-fields must be nullable [#2285](https://github.com/pubkey/rxdb/pull/2285/) Thanks [@kunal15595](https://github.com/DDoerner)
  - RxDatabase names can no longer end with a slash [#2251](https://github.com/pubkey/rxdb/issues/2251) which breaks the server plugin.

Other:
  - Added `"sideEffects": false` to all plugins

### 9.1.0 (31 May 2020)

Features:
  - `RxDatabase.server()` does now accept `pouchdbExpressOptions` to set the log file and other stuff configured [on express-pouchdb](https://github.com/pouchdb/pouchdb-server#api)

Bugfixes:
  - prepareQuery should handle all comparison operators [#2213](https://github.com/pubkey/rxdb/pull/2213/) Thanks [@kunal15595](https://github.com/kunal15595)

Other:
  - Added webpack [tree shaking optimization](https://webpack.js.org/guides/tree-shaking/#clarifying-tree-shaking-and-sideeffects) via `sideEffects: false`

### 9.0.0 (16 May 2020) BREAKING [read the announcement](./docs-src/releases/9.0.0.md)

Features:
  - Added `RxQuery.exec(throwIfMissing: true)`
  - Added helper functions to [GraphQL replication](https://rxdb.info/replication-graphql.html) to generate GraphQL Schemas from the `RxJsonSchema`

Bugfixes:
  - GraphQL replication plugin fires exponentially [#2048](https://github.com/pubkey/rxdb/issues/2048)
  - When a `default` is set in the schema, the default values are also applied after `atomicUpdate()` and `atomicSet()`

Breaking:
  - Indexes are now specified at the top-level of the schema-definition. [#1655](https://github.com/pubkey/rxdb/issues/1655)
  - Encrypted fields are now specified at the top-level of the schema-definition
  - Removed all default exports. Please only import the stuff that you really need.
  - Renamed `RxDB.create()` to `createRxDatabase()`
  - Renamed `removeDatabase()` to `removeRxDatabase()`
  - Renamed `plugin()` to `addRxPlugin()`
  - Replaced plugins `error-messages` and `schema-check` with [dev-mode](https://pubkey.github.io/rxdb/custom-build.html#dev-mode)
  - Moved data migration from core to migration plugin
  - Replaced key-compression implementation with [jsonschema-key-compression](https://github.com/pubkey/jsonschema-key-compression)
  - Renamed `RxDatabase.queryChangeDetection` to `eventReduce` and set default to `true` (no beta anymore)
  - Change `.find()` and `.findOne()` to acccept a full MangoQuery with `sort` and `limit` instead of just the selector
  - Chained queries like `collection.find().where('x').eq('foo')` moved out of the core module into the query-builder plugin
  - The internal `hash()` function does now use a RxDB specific salt
  - Change default of `RxDocument().toJSON(withRevAndAttachments)` to `false`
  - Refactored `RxCollection`
  - Creating a collection will no longer emit an `RxChangeEvent`
  - Removed `RxCollection.docChanges$()` because all events are from the docs
  - Renamed `RxSchema.jsonID` to `RxSchema.jsonSchema`
  - Moved remaining stuff of leader-election from core into the plugin
  - Merged multiple internal databases for metadata into one `internalStore`
  - In dev-mode, the GraphQL-replication will run a schema validation of each document that comes from the server

Other:
  - Removed many runtime type checks that now should be covered by typescript in buildtime
  - The GraphQL replication is now out of beta mode

Docs:
  - Removed examples for `require()` CommonJS loading

### 8.9.0 (14 March 2020)

Other:
  - The server plugin now exposes the `pouchApp` [#1992](https://github.com/pubkey/rxdb/pull/1992) Thanks [@Julusian](https://github.com/Julusian)

Features:
  - Added option to replicate revisions with graphql-replication [#2000](https://github.com/pubkey/rxdb/pull/2000) Thanks [@gautambt](https://github.com/gautambt)

### 8.8.0 (5 March 2020)

Other:
  - Upgraded PouchDB and other dependencies

### 8.7.5 (6 January 2020)

Other:
  - Added a new example for electron with the remote API. Thanks [@SebastienWae](https://github.com/SebastienWae)
  - Fixed Typing error on `database.dump()` [#1754](https://github.com/pubkey/rxdb/issues/1754). Thanks [@PVermeer](https://github.com/PVermeer)

Bugfixes:
  - Updates to documents fail with GraphQL replication. [#1812](https://github.com/pubkey/rxdb/issues/1812). Thanks [@gautambt](https://github.com/gautambt)
  - `RxQuery.doesDocumentDataMatch()` was wrong on queries with `$and` which lead to a wrong result with QueryChangeDetection

### 8.7.4 (2 December 2019)

Other:
  - Improved performance of `QueryChangeDetection` by using [array-push-at-sort-position](https://github.com/pubkey/array-push-at-sort-position) instead of re-sorting the whole results of a query
  - Improved performance by removing unnecessary calls to deep-clone

### 8.7.3 (10 November 2019)

Features:
  - Added `RxCollection.bulkInsert()`

Bugfixes:
  - Fix replication of migrated schemas in the server plugin

### 8.7.2 (24 October 2019)

Bugfixes:
  - GraphQL replication sometimes not pushes when a big amount of documents has been pulled before
  - Fixed typings of PouchdbReplicationOptions

Other:
  - Upgrade pouchdb to `7.1.1`
  - Refactor some internals

### 8.7.1 (18 October 2019)

Other:
  - Json-Import now uses `bulkDocs` for better performance
  - Refactored prototype merging so it can be optimised later
  - Moved some check into the check-plugin to optimize production build size
  - Refactor schema-validation-plugins since sub-path validation is no longer needed

### 8.7.0 (11 October 2019)

Features:
  - RxDB server can now be used with an existing express-app. [#1448](https://github.com/pubkey/rxdb/issues/1448) Thanks [@dstudzinski](https://github.com/dstudzinski)
  - Wrapped pouchdb conflict error into `RxError`

Other:
  - Fixed typings of `RxError` parameters
  - Fix GraphQL-example to propper use Websocket-Pub-Sub

### 8.6.0 (4 October 2019)

- Migrated to typescript.
- Fixed import of `@types/pouchdb-core` and `@types/pouchdb-find`

Bugfixes:
  - Fixed typings of `preCreateRxCollection` [#1533](https://github.com/pubkey/rxdb/issues/1533) Thanks [@yanshiyason](https://github.com/yanshiyason)

### 8.5.0 (18 September 2019)

Features:
  - Add ability to use `server` app as a part of bigger Express app [#1448](https://github.com/pubkey/rxdb/issues/1448) Thanks [@dstudzinski](https://github.com/dstudzinski)

Bugfixes:
  - custom server path not working on `server`-plugin [#1447](https://github.com/pubkey/rxdb/issues/1447) Thanks [@dstudzinski](https://github.com/dstudzinski)
  - Fix CORS headers when the request's credentials mode is 'include' [#1450](https://github.com/pubkey/rxdb/issues/1450) Thanks [@dstudzinski](https://github.com/dstudzinski)

Other:
  - Improved `QueryChangeDetection` to not run on irrelevant changes

### 8.4.0 (1 September 2019)

Bugfixes:
  - Fix imports of encryption-plugin to work with rollup [#1413](https://github.com/pubkey/rxdb/issues/1413) Thanks [@kenshyx](https://github.com/kenshyx)
  - Removed `express-pouchdb` from the dependencies [#884](https://github.com/pubkey/rxdb/issues/884)

### 8.3.1 (23 August 2019)

Features:
  - Added `RxQuery.doesDocumentDataMatch()` [read the docs](https://rxdb.info/rx-query.html#doesdocumentdatamatch)

Bugfixes:
  - Attachments not working in electron renderer with IndexedDb adapter [#1371](https://github.com/pubkey/rxdb/issues/1371) Thanks [@rixo](https://github.com/rixo)
  - json export/import not working when a document has attachments [#1396](https://github.com/pubkey/rxdb/pull/1396) Thanks [@rixo](https://github.com/rixo)

Other:
  - Improved performance of query-change-detection by reusing the result of `massageSelector`

### 8.3.0 (5 August 2019)

Features:
  - Added a plugin for [GraphQL-replication](https://rxdb.info/replication-graphql.html)

Bugfixes:
  - .populate() returns findOne() on empty string. This results in a random find [#1325](https://github.com/pubkey/rxdb/issues/1325) Thanks [@PVermeer](https://github.com/PVermeer)

### 8.2.1 (5 July 2019)

Features:
  - Add a [z-schema](https://github.com/zaggino/z-schema) validator plugin [#1157](https://github.com/pubkey/rxdb/pull/1157). Thanks [@phil-lgr](https://github.com/phil-lgr)

Bugfixes:
  - Collection change event was emitted before the actual change happened [#1225](https://github.com/pubkey/rxdb/pull/1225). Thanks [@milanpro](https://github.com/milanpro)

Typings:
  - ADD typings to access the `PouchSyncHandler` of `RxReplicationState`

### 8.2.0 (21 May 2019)

Bugfixes:
  - Vue devtools broke the application [#1126](https://github.com/pubkey/rxdb/issues/1126)

Typings:
  - `RxDocument.getAttachment()` and `RxDocument.allAttachments()` did not return promises
  - ADD RxJsonSchema<T> generic for better TypeScript experience

### 8.1.0 (22 April 2019)

Bugfixes:
  - Server-plugin did not work with absolute paths and leveldb
  - Vue threw `get is not a function` when a RxDocument was added to a component's state
  - `RxDocument.allAttachments()` did throw an error when the document has no `RxAttachment`
  - `RxDocument.toJSON(false)` does no longer return the `_attachments` attribute

### 8.0.7 (6 April 2019)

Bugfixes:
  - Fix creating a collection mutates to arguments object [#939](https://github.com/pubkey/rxdb/pull/939)
  - Fix not having optional encrypted fields in a document throws an error [#917](https://github.com/pubkey/rxdb/issues/917)

### 8.0.6 (20 March 2019)

Features:
  - `RxDocument().toJSON()` can be called with `.toJSON(false)` and then returns not `_rev` attribute

Bugfixes:
  - (typings) Fix `additionalProperties: boolean` is allowed for nested objects
  - (typings) Fix `RxQuery().toJSON()'` was missing

### 8.0.5 (7 February 2019)

Bugfixes:
  - Calling `remove()` on a deleted RxDocument should return a rejected promise [#830](https://github.com/pubkey/rxdb/issues/830)
  - Passing `auto_compaction` to a collection did not work [via gitter](https://gitter.im/pubkey/rxdb?at=5c42f3dd0721b912a5a4366b)
  - `util` missing in react-native [#890](https://github.com/pubkey/rxdb/pull/890)

### 8.0.4 (13 November 2018)

Bugfixes:
  - Updated the dependencies with some bugfixes

### 8.0.3 (29. October 2018)

Bugfixes:
  - Reopening a database after using the wrong password did not work [#837](https://github.com/pubkey/rxdb/issues/837)

### 8.0.2 (7. October 2018)

Features:
  - Allow to use `_id` as primary field [#824](https://github.com/pubkey/rxdb/pull/824). Thanks [@will118](https://github.com/will118)

Bugfixes:
  - `RxDB.removeDatabase()` did not return a Promise [#822](https://github.com/pubkey/rxdb/pull/822). Thanks [@will118](https://github.com/will118)

### 8.0.1 (21. September 2018)

Bugfixes:
  - Does not compile in TypeScript with strict flag enabled [#448](https://github.com/pubkey/rxdb/issues/448)

### 8.0.0 (18. September 2018) BREAKING [read the announcement](./docs-src/releases/8.0.0.md)

Breaking:
  - Upgraded to [pouchdb 7.0.0](https://pouchdb.com/2018/06/21/pouchdb-7.0.0.html)
  - `disableKeyCompression` is renamed to `keyCompression` which defaults to `false`
  - `RxDatabase.collection()` now only accepts the json-schema as schema-attribute
  - It is no longer allowed to set required fields via `required: true`, use `required: ['myfield']` in compliance with the jsonschema standard
  - QueryChangeDetection is not enabled in the RxDatabase-options `queryChangeDetection: true`
  - Setters and `save()` are only callable on temporary documents
  - Removed `RxDocument.synced$` and `RxDocument.resync()`
  - Middleware-Hooks now have `plainJson` as first parameter and `RxDocument`-instance as second
  - Typings have been modified, [see](./docs-src/tutorials/typescript.md)
  - `postCreateRxDocument`-hooks will not be awaited if they are async

Features:
  - Added `RxDocument.atomicSet()`
  - Added `RxCollection.awaitPersistence()` for in-memory-collections
  - Added `RxReplicationState.denied$` [#763](https://github.com/pubkey/rxdb/issues/763)
  - Added option for CORS to server-plugin
  - `this`-scope of collection-hooks are bound to the collection itself [#788](https://github.com/pubkey/rxdb/issues/788)
  - All methods of `RxDocument` are bound to the instance [#791](https://github.com/pubkey/rxdb/issues/791)
  - Added `RxReplicationState.alive$`, [see](./docs-src/replication.md#alive). Thanks [@rafamel](https://github.com/rafamel)

Bugfixes:
  - checkAdapter doesn't cleanup test databases [#714](https://github.com/pubkey/rxdb/issues/714)
  - inMemory collections don't implement static methods [#744](https://github.com/pubkey/rxdb/issues/744)
  - inMemory collections do not sync up removals [#754](https://github.com/pubkey/rxdb/issues/754)
  - Ensure `final` fields cannot be changed on `RxDocument.atomicUpdate()` and `RxDocument.update()`
  - Fixed a missing dependency on the server-plugin

Other:
  - cross-instance communication is now done with https://github.com/pubkey/broadcast-channel (way better performance)
  - Upgrade to eslint 5 (no more babel-eslint)
  - Upgrade to babel7
  - Refactored `plugins/replication/.watchForChanges()` to fix sometimes-breaking-test with `RxReplicationState.complete$`
  - Split `RxCollection.watchForChanges()` into own plugin
  - Refactored `RxQuery`

### 7.7.1 (August 1, 2018)

Bugfixes:
  - newRxError is not a constructor [#719](https://github.com/pubkey/rxdb/issues/719) thanks [@errorx666](https://github.com/errorx666)
  - Collection name validation is too strict [#720](https://github.com/pubkey/rxdb/issues/720) thanks [@errorx666](https://github.com/errorx666)
  - Field names can't be one character long [#717](https://github.com/pubkey/rxdb/issues/717) thanks [@errorx666](https://github.com/errorx666)
  - Invalid value persists in document after failed update [#734](https://github.com/pubkey/rxdb/issues/734) thanks [@rybaczewa](https://github.com/rybaczewa)

Other
  - Moved `@types/core-js` to dev-dependencies [#712](https://github.com/pubkey/rxdb/issues/712)
  - Added more example the the RxQuery-Docs [#740](https://github.com/pubkey/rxdb/pull/740) thanks [@Celludriel](https://github.com/Celludriel)

### 7.7.0 (July 6, 2018)

Bugfixes:
  - Indexes do not work in objects named "properties" [#697](https://github.com/pubkey/rxdb/issues/697)
  - Wrong pouch-location when folderpath used for collection [#677](https://github.com/pubkey/rxdb/issues/677)
  - Mutating a result-array from `RxQuery.exec()` or `RxQuery.$` does not affect future calls [#698#issuecomment-402604237](https://github.com/pubkey/rxdb/issues/698#issuecomment-402604237)

Other:
  - Updated Angular-Example to 6.0.5 Thanks [@fuerst](https://github.com/fuerst)

### 7.6.1 (May 26, 2018)

Bugfixes:
  - Unhandled promise rejection with DOMException [#644](https://github.com/pubkey/rxdb/issues/644)
  - Prevent bug with replication of internal pouchdb's [#641](https://github.com/pubkey/rxdb/pull/641)
  - LocalDocument observe on field not working [#661](https://github.com/pubkey/rxdb/issues/661)
  - Skip defining getter and setter when property not defined in schema [#646](https://github.com/pubkey/rxdb/pull/646)
  - (typings) Fix `type: 'object'` not correctly recognized (via gitter at 2018 Mai 22 19:20)

### 7.6.0 (May 12, 2018)

Bugfixes:
  - Query cache is not being invalidated by replication [#630](https://github.com/pubkey/rxdb/issues/630)

Other:
  - Updated to rxjs 6.0.0
  - Added integration tests for couchdb

### 7.5.1 (May 3, 2018)

Bugfixes:
  - Indexes are no longer required thx [@gvuyk](https://github.com/gvuyk) [#620](https://github.com/pubkey/rxdb/issues/620)

Other:
  - Fixed typings for `additionalProperties` in schemas
  - Added performance-tests
  - Removed workarround for [pouchdb#6733](https://github.com/pouchdb/pouchdb/issues/6733)

Typings:
  - Added optional type for ORM-Methods

### 7.5.0 (April 24, 2018)

Features:
  - Added `RxCollection.insert$`, `RxCollection.update$`, `RxCollection.remove$` [read the docs](https://rxdb.info/rx-collection.html#observe-)

Other:
  - Added `dangerousRemoveCollectionInfo()` for migrations over rxdb-versions.
  - Improved typings for `RxChangeEvent`

### 7.4.4 (April 18, 2018)

Bugfixes:
  - Wrong index used when no sort specified [#609](https://github.com/pubkey/rxdb/issues/609)

Other:
  - Improved typings of `RxChangeEvent` thx [@hubgit](https://github.com/hubgit)

### 7.4.3 (April 7,2018)

Bugfixes:
  - Sort by sub object is not working [#585](https://github.com/pubkey/rxdb/issues/585)
  - Encrypted attachments not working inside of electron-renderer [#587](https://github.com/pubkey/rxdb/issues/587)
  - Schema fails with sub-sub-index [#590](https://github.com/pubkey/rxdb/issues/590)
  - Default value not applied when the stored value is `undefined` [#596](https://github.com/pubkey/rxdb/issues/596)

### 7.4.2 (March 22, 2018)

Bugfixes:
  - Wrong typings with custom build [#576](https://github.com/pubkey/rxdb/issues/576)

Features:
  - Add option to add pouchSettings to all pouchdb-instances [#567](https://github.com/pubkey/rxdb/pull/567) Thx [@EugeniaM](https://github.com/EugeniaM)

### 7.4.1 (March 11, 2018)

Bugfixes:
  - Remove preinstall-script [#558](https://github.com/pubkey/rxdb/issues/558) thx [@adam-lebon](https://github.com/adam-lebon)

### 7.4.0 (March 9, 2018)

Features:
  - Added `RxDatabase.server()` to quickly spawn couchdb-compatibe endpoint out of RxDB. Read [this](https://pubkey.github.io/rxdb/custom-build.html#server)
  - Use `CustomIdleQueue` for atomic updates to enable [#494](https://github.com/pubkey/rxdb/issues/494)

Bugfixes:
  - Default ignored when `0` [#528](https://github.com/pubkey/rxdb/pull/528) thx [@gvuyk](https://github.com/gvuyk)

### 7.3.3 (February 4, 2018)

Other:
  - Update to pouchdb version 6.4.3
  - Improve performance by using the profiler
  - Added typings for internal `pouchdb`-instance

### 7.3.2 (January 25, 2018)

Features:
  - Upgraded to pouchdb 6.4.2. [Read this](https://pouchdb.com/2018/01/23/pouchdb-6.4.2.html)

Typings:
  - Fix `RxCollection.findOne()` can return `null`

Other:
  - Improved [react-native-example](https://github.com/pubkey/rxdb/tree/master/examples/react-native) thx [@Darkbladecr](https://github.com/Darkbladecr)

### 7.3.1 (January 3, 2018)

Bugfixes:
  - Allow `number`-fields as index [#438](https://github.com/pubkey/rxdb/pull/438)
  - Ensure typescript `strict: true` works [#448](https://github.com/pubkey/rxdb/issues/448)

### 7.3.0 (December 18, 2017)

Features:
  - Added [ajv-validate](https://pubkey.github.io/rxdb/custom-build.html#ajv-validate)-plugin. Thx [@rybaczewa](https://github.com/rybaczewa)

Bugfixes:
  - inMemory() throws error when using primary-key [#401](https://github.com/pubkey/rxdb/issues/401)

Other:
  - Update to pouchdb [6.4.0](https://pouchdb.com/2017/12/16/pouchdb-6.4.0.html)
  - Optimize socket-pull by comparing internal last-change-time
  - do not hide fields with `value: undefined` in error-message [#403](https://github.com/pubkey/rxdb/issues/403)

## 7.2.0 (December 7, 2017)

Warning:
  - Removed automatic import of `pouchdb-adapter-memory` for in-memory-collections. Read [this](https://pubkey.github.io/rxdb/in-memory.html)

Features:
  - Added [options-parameter](https://pubkey.github.io/rxdb/plugins.html#options)
  - Added `postCreateRxDocument` [plugin-hook](https://github.com/pubkey/rxdb/blob/master/src/hooks.js)
  - Added [no-validate-plugin](https://pubkey.github.io/rxdb/custom-build.html#no-validate)
  - Added typings for `RxPlugin`

Bugfixes:
  - Query-Cache not used when declaring queries without mango-chain

Other:
  - Do not throw errors if the same plugin is added multiple times
  - Allow getting the collection via `RxDatabase().collection(name: string)`
  - Allow recreating the collection with different schema, if it has no documents
  - Split out error-messages into separate [own plugin](https://pubkey.github.io/rxdb/custom-build.html#error-messages)

## 7.1.1 (November 27, 2017)

Bugfixes:
  - Error on key-compression when nested value is null
  - Fix typings of `RxDocument.putAttachment()`

## 7.1.0 (November 22, 2017)

Other:
  - Reduced build-size by using [rxjs-lettable-operators](https://github.com/ReactiveX/rxjs/blob/master/doc/lettable-operators.md). Read [this](https://github.com/pubkey/rxdb/blob/master/docs-src/install.md#rxjs) if you have problems.
  - Improved typings [#368](https://github.com/pubkey/rxdb/pull/368) thx [@FlorianKoerner](https://github.com/FlorianKoerner)

## 7.0.1 (November 14, 2017)

Bugfixes:
  - Include `pouchdb-adapter-memory` as dependency [#365](https://github.com/pubkey/rxdb/issues/365)

## 7.0.0 (November 14, 2017)

Breaking:
  - Renamed `ingoreDuplicate` to `ingoreDuplicate` [#314](https://github.com/pubkey/rxdb/issues/314)
  - Improved typings [#329](https://github.com/pubkey/rxdb/pull/329) by [@ihadeed](https://github.com/ihadeed)

Features:
  - Added [attachments](https://pubkey.github.io/rxdb/rx-attachment.html)
  - Added [final fields](https://pubkey.github.io/rxdb/rx-schema.html#final)
  - Added [inMemory](https://pubkey.github.io/rxdb/in-memory.html)-collections
  - Added [local documents](https://pubkey.github.io/rxdb/rx-local-document.html)

Bugfixes:
  - Added error-message when you json-import on a non-existing collection [#319](https://github.com/pubkey/rxdb/issues/319)
  - Allow windows-foldernames (with backslash) as collection-name [343](https://github.com/pubkey/rxdb/issues/343)

Other:
  - Split out idle-queue into own [npm-module](http://npmjs.com/package/custom-idle-queue)
  - Enfore usage of strict-equality via eslint

## 6.0.1 (September 20, 2017)

- Fix `core is not defined` [#296](https://github.com/pubkey/rxdb/issues/296)

## 6.0.0 (September 19, 2017) BREAKING

Breaking:
  - Filenames are now kebab-case
  - `pouchdb-replication`-plugin is now imported by default, do not import it by your own.
  - `RxDB.create()` throws if you create the same database twice. (You can use [ignoreDuplicate](https://pubkey.github.io/rxdb/rx-database.html#ignoreduplicate))

Features:
  - Added [RxDatabase.requestIdlePromise()](https://pubkey.github.io/rxdb/rx-database.html#requestidlepromise)
  - Added [RxDB.checkAdapter()](https://pubkey.github.io/rxdb/rx-database.html#checkadapter)
  - Added [ignoreDuplicate](https://pubkey.github.io/rxdb/rx-database.html#ignoreduplicate)-parameter to `RxDB.create()`

Custom-Build:
  - Custom-build is now out of beta
  - If you use a custom-build, you have to change the import-paths. See [custom-build](https://pubkey.github.io/rxdb/custom-build.html)
  - Replication is now its own module [see](https://pubkey.github.io/rxdb/custom-build.html#replication)
  - Json import/exportis now its own module [see](https://pubkey.github.io/rxdb/custom-build.html#json-dump)

Bugfixes:
  - Allow null-selector [#267](https://github.com/pubkey/rxdb/issues/267)
  - `RxQuery.exec()` throws when out of change-event-buffer-bounds [#278](https://github.com/pubkey/rxdb/issues/278)
  - Fix deprecated warning that sometimes occurs with indexeddb-adapter `db.type()`
  - Add fallback to leader-election when [unload](https://github.com/pubkey/unload) not works (mostly when you use RxDB inside of an iFrame)

Other:
  - Use `RxError`-class to throw Custom errors with the `parameters`-attribute
  - Optimize leader-election to not waste resources when many tabs open
  - Optimize schema-parsing when multiple collections have the same schema
  - Reduced build-size by only using async/await if it makes sense
  - Pre-Parse schema to validator when [requestIdleCallback](https://developer.mozilla.org/de/docs/Web/API/Window/requestIdleCallback) available
  - Optimize socket-cleanup by using `requestIdlePromise`
  - Added plugin-hook for `preCreatePouchDb`

## 5.3.0 (August 25, 2017)

Features:
  - Added [custom builds](https://pubkey.github.io/rxdb/custom-build.html)
  - Added [plugin-support](https://pubkey.github.io/rxdb/plugins.html)
  - Added default exports. Use `import RxDB from 'rxdb'` instead of `import * as RxDB from 'rxdb'`

Bugfixes:
  - `RxQuery.or()` did not work with KeyCompression [#252](https://github.com/pubkey/rxdb/issues/252)

## 5.2.1 (July 17, 2017)

Quickfix because of new [pouchdb-import](https://github.com/pouchdb/pouchdb/issues/6603#issuecomment-315867346)

## 5.2.0 (July 17, 2017)

Features:
  - Added [RxCollection.atomicUpsert](https://pubkey.github.io/rxdb/rx-collection.html#atomicupsert)
  - Added [default values](https://pubkey.github.io/rxdb/rx-schema.html#default)
  - Added generic typings so it's easier to be extended [see](https://github.com/pubkey/rxdb/blob/master/examples/angular2/app/src/RxDB.d.ts)

Other:
  - Split out test-util into its own npm-module [async-test-util](https://github.com/pubkey/async-test-util)
  - Upgrade to pouchdb version [6.3.4](https://github.com/pouchdb/pouchdb/releases/tag/6.3.4)

Bugfixes:
  - Settings values to `null` did not work on temporaryDocuments [#215](https://github.com/pubkey/rxdb/issues/215)
  - `RxDocument.atomicUpdate()` did not run when reusing after a while
  - `RxQuery.toString()` was sometimes not predictable

**WARNING**: If you use RxDB with angular2||zone.js, you might have the error [_global is not defined](https://github.com/angular/zone.js/issues/835). Wait for the next zone.js release before updating RxDB.

## 5.1.0 (July 10, 2017)

Features:
  - Added instanceOf-checks

Bugfixes:
  - AutoMigrated caused infinity-loop [#212](https://github.com/pubkey/rxdb/issues/212)
  - Minor bugs on the typings

Other:
  - Use [requestIdleCallback](https://developer.mozilla.org/de/docs/Web/API/Window/requestIdleCallback) on non-prio-tasks for better performance on browsers
  - Optimise socket-pull-intervall to not waste resources on slow devices
  - split out test-util from util to optimize build-size
  - remove lodash completely

## 5.0.0 (June 20, 2017) BREAKING

Features:
  - Added `RxDocument.atomicUpdate()` [docs](https://pubkey.github.io/rxdb/rx-document.html#atomicUpdate)
  - Added `RxCollection.remove()` [docs](https://pubkey.github.io/rxdb/rx-collection.html#clear)
  - Added `RxDatabase.remove()` [docs](https://pubkey.github.io/rxdb/rx-database.html#remove)
  - Added options for `RxCollection.sync()`: direction and pouchdb-replication-settings [docs](https://pubkey.github.io/rxdb/rx-collection.html#sync)
  - Added query-param for `RxCollection.sync()` to allow selector-based replication [docs](https://pubkey.github.io/rxdb/rx-collection.html#sync)
  - Added TemporaryDocuments `RxCollection.newDocument()` [docs](https://pubkey.github.io/rxdb/rx-collection.html#newDocument)

Breaking:
  - `postCreate`-hooks can no longer be async
  - `RxCollection.sync()` completely changed [docs](https://pubkey.github.io/rxdb/replication.html)

Other:
  - Added .babelrc to .npmignore
  - Added build-tests to travis

## 4.1.0 (June 7, 2017)

Features:
  - Added `postCreate`-[hook](https://pubkey.github.io/rxdb/middleware.html#postCreate) [#165](https://github.com/pubkey/rxdb/issues/165)
  - Added `RxQuery.update()` and `RxDocument.update()` [#143](https://github.com/pubkey/rxdb/issues/143) Thanks [@lgandecki](https://github.com/lgandecki)

Bugfixes:
  - QueryCache returns old RxQuery when `.regex()` is used [#190](https://github.com/pubkey/rxdb/issues/190)
  - `RxDocument.resync()` was broken [174](https://github.com/pubkey/rxdb/issues/174)

Other:
  - Throw error if `RxQuery.sort()` runs on field which is not in the schema [#146](https://github.com/pubkey/rxdb/issues/146)
  - extract `watchForChanges` to allow custom sync-operations [#197](https://github.com/pubkey/rxdb/pull/197)
  - Added [travis-ci](https://travis-ci.org/)

## 4.0.2 (May 17, 2017)

Bugfixes:
  - Ensure es6-build does not contain es7-features
  - Ensure everything works after using UglifyJs

## 4.0.1 (May 17, 2017)

Bugfixes:
  - `jsnext:main` and `module` now point to es6 instead of es7-stage-0 [commit](https://github.com/pubkey/rxdb/commit/d3a14cc417b04e32e2c534908dc62b0bcd654a5f) [issue](https://github.com/pubkey/rxdb/issues/172)
  - Sort on primary fails without non-id primary [commit](https://github.com/pubkey/rxdb/commit/59143a61530069f6e90ae203019d494d507330e9)
  - QueryChangeDetection breaks on no-resort-optimisation [commit](https://github.com/pubkey/rxdb/commit/c7f9b3e601d0bfbbde3ee410f00b017b4490dded)

## 4.0.0 (May 5, 2017) BREAKING

Breaking:
  - RxQuery's are now [immutable](https://pubkey.github.io/rxdb/rx-query.html#notice-rxquerys-are-immutable)
  - RxQuery.$ does not emit `null` when running
  - RxQuery will sort by primary (ASC) as default

Features:
  - Added [QueryChangeDetection](https://pubkey.github.io/rxdb/query-change-detection.html) (in **beta**, disabled by default)

Other:
  - upgraded to pouchdb [v6.2.0](https://pouchdb.com/2017/04/20/pouchdb-6.2.0.html)
  - re-executing queries while nothing happend to the collection, is now fetched

## 3.0.8 (April 20, 2017)

Bugfixes:
  - `findOne().$` did not have `limit:1`
  - `findOne(string).$` streams all documents when `_id` as primary

## 3.0.7 (April 10, 2017)

Bugfixes:
  - Fixed es6-imports for webpack-builds

## 3.0.6 (March 29, 2017)

Features:
  - [Population](https://pubkey.github.io/rxdb/population.html) can now be done on arrays

Other:
  - improved typings

## 3.0.5 (March 21, 2017)

Bugfixes:
  - overwrites default selector on `RxQuery.sort()`

Other:
  - Refactor RxQuery for better performance
  - Refactor mquery for smaller build
  - More tests for RxQuery

## 3.0.4 (March 12, 2017)

Bugfixes:
  - Vuejs runs populate-getter on changedetection [#75](https://github.com/pubkey/rxdb/issues/75)
  - `isDeepEqual` does not work correctly for Arrays [#76](https://github.com/pubkey/rxdb/issues/76)
  - wrong `storageEngine` in the typings

## 3.0.3 (March 6, 2017)

Features:
  - Added RxDocument.[deleted](https://pubkey.github.io/rxdb/rx-document.html#get-deleted)
  - Added RxDocument.[synced](https://pubkey.github.io/rxdb/rx-document.html#get-synced)
  - moved from [jsonschema](https://www.npmjs.com/package/jsonschema) to [is-my-json-valid](https://www.npmjs.com/package/is-my-json-valid)

Bugfixes:
  - No error on sync when remote document is deleted [680f75bfcbda3f71b6ba0a95ceecdc6b6f30ba58](https://github.com/pubkey/rxdb/commit/680f75bfcbda3f71b6ba0a95ceecdc6b6f30ba58)

## 3.0.2 (March 2, 2017)

Bugfixes:
  - compound-index not being created [#68](https://github.com/pubkey/rxdb/issues/68)

## 3.0.1 (March 2, 2017)

Bugfixes:
  - new document does not get new state on remove-reinsert [#66](https://github.com/pubkey/rxdb/issues/66)

## 3.0.0 (February 27, 2017) BREAKING

Features:
  - added [DataMigration](https://pubkey.github.io/rxdb/data-migration.html)
  - added [ORM/DRM](https://pubkey.github.io/rxdb/orm.html)-capabilities
  - added [RxQuery.remove()](https://pubkey.github.io/rxdb/rx-query.html)
  - added [Population](https://pubkey.github.io/rxdb/population.html)
  - added [RxDocument.deleted$](https://pubkey.github.io/rxdb/rx-document.html#deleted)
  - added [RxDocument.synced$](https://pubkey.github.io/rxdb/rx-document.html#synced)
  - added [RxDocument.resnyc()](https://pubkey.github.io/rxdb/rx-document.html#resync)
  - added [RxCollection.upsert()](https://pubkey.github.io/rxdb/rx-document.html#synced)
  - non-top-level-indexes are now allowed
  - `RxQuery.sort()` now works on non-top-level-indexes

Bugfixes:
  - running `RxDocument().save()` twice did not work

Breaking:
  - Collection-names must match `^[a-z][a-z0-9]*$` Fixes [#45](https://github.com/pubkey/rxdb/issues/45)
  - RxDB.create has new api with destructuring [see](https://pubkey.github.io/rxdb/rx-database.html)
  - RxDatabase.collection() has new api with destructuring [see](https://pubkey.github.io/rxdb/rx-database.html)
  - schema-fieldnames must match the regex: `^[a-zA-Z][[a-zA-Z0-9_]*]?[a-zA-Z0-9]$`
  - `RxDatabase.collection()` only to create collection, use `myDatabase.heroes` to get existing one
  - `RxDB.create()` multiInstance is now true by default
  - `rxjs` and `babel-polyfill` are now peerDependencies

## 2.0.5 (February 25, 2017)

Features:
  - possibility to add `pouchSettings` when creating a collection
  - typings compatible with `noImplicitAny` Typescript projects

## 2.0.4 (February 12, 2017)

Bugfixes:
  - top-level array of document not working [#50](https://github.com/pubkey/rxdb/issues/50)
  - event on document.remove() not fired at query-obserable [#52](https://github.com/pubkey/rxdb/issues/52)

## 2.0.3 (January 31, 2017)

Features:
  - save full schema in internal database once

Bugfixes:
  - Throw when .findOne() is called with number or array
  - ADD babel-polyfill to dependencies [#40](https://github.com/pubkey/rxdb/issues/40)

## 2.0.2 (January 27, 2017)

Bugfixes:
  - Throw when .regex() is used on primary

## 2.0.1 (January 26, 2017)

Refactor:
  - Because IE11 does not support the Proxy-Object, [defineGetter/Setter](https://developer.mozilla.org/de/docs/Web/JavaScript/Reference/Global_Objects/Object/__defineGetter__) is now used
  - Tests now run in all installed browsers

Bugfixes:
  - Fixed tests for IE11

## 2.0.0 (January 23, 2017) BREAKING

Features:
  - key-compression for better space-usage

Breaking:
  - schema-objects are now normalized (order alphabetic) before hashing
  - RxQuery.select() is removed since it has no better performance than getting the whole document
  - RxChangeEvent on sockets do no longer contain the documents-data for performance-reason
  - RxQuery.$ only emits when the result actually changes [#31](https://github.com/pubkey/rxdb/issues/31)

Bugfixes:
  - console.dir on RxDocument now works

## 1.7.7 (January 13, 2017)

Features:
  - add [Proxy-wrapping arround RxDocument](https://pubkey.github.io/rxdb/rx-document.html)

## 1.6.7 (January 11, 2017)

Features:
  - add [middleware-hooks](https://pubkey.github.io/rxdb/middleware.html)

## 1.5.6 (December 22, 2016)

Bugfixes:
  - direct import 'url'-module for react native

## 1.5.5 (December 20, 2016)

Features:
  - refactor socket to save db-io
  - wrap BroadcastChannel-API
  - added [leader-election](https://pubkey.github.io/rxdb/leader-election.html)
  - sync() will only start if db is leader

Bugfixes:
  - cleanup all databases after tests
  - remove broken builds from dist-folder<|MERGE_RESOLUTION|>--- conflicted
+++ resolved
@@ -2,12 +2,9 @@
 # RxDB Changelog
 
 <!-- CHANGELOG NEWEST -->
-<<<<<<< HEAD
 - FIX(types) pull handler can return `undefined` as checkpoint.
-
-=======
 - FIX Issue running rxdb dev mode plugin on latest react native [#7421](https://github.com/pubkey/rxdb/issues/7421)
->>>>>>> cb396ea0
+
 <!-- ADD new changes here! -->
 
 <!-- /CHANGELOG NEWEST -->
