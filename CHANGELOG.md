--- conflicted
+++ resolved
@@ -2,11 +2,8 @@
 # RxDB Changelog
 
 <!-- CHANGELOG NEWEST -->
-<<<<<<< HEAD
 - IMPROVE performance of `.appendToArray()`
-=======
 - ADD iframe tracking to dev-mode plugin.
->>>>>>> 34b19a3f
 <!-- ADD new changes here! -->
 
 <!-- /CHANGELOG NEWEST -->
