--- conflicted
+++ resolved
@@ -2,12 +2,8 @@
 # RxDB Changelog
 
 <!-- CHANGELOG NEWEST -->
-<<<<<<< HEAD
 - FIX "when a push handler is interrupted mid-way by a reload, after the reload retry doesn't happen" [via discord](https://discord.com/channels/969553741705539624/1059149217718861935/threads/1407063219062702111)
-
-=======
 - FIX query hanging after local document inserted [#7349](https://github.com/pubkey/rxdb/pull/7349)
->>>>>>> 6ffd6afa
 <!-- ADD new changes here! -->
 
 <!-- /CHANGELOG NEWEST -->
