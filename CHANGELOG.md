--- conflicted
+++ resolved
@@ -1,6 +1,9 @@
 # Changelog
 
 ### X.X.X (coming soon)
+
+Features:
+  - Added `dataPath` property to GraphQL replication pull options to allow the document JSON lookup path to configured instead of assuming the document data is always the first child of the response [#2606](https://github.com/pubkey/rxdb/issues/2606)
 
 ### 9.20.0 (15 May 2021)
 
@@ -38,11 +41,7 @@
 
 Features:
   - Added `RxDatabase.migrationStates()` which returns an observable to observe the state of all ongoing migrations.
-<<<<<<< HEAD
-  - Added `dataPath` property to GraphQL replication pull options to allow the document JSON lookup path to configured instead of assuming the document data is always the first child of the response [#2606](https://github.com/pubkey/rxdb/issues/2606)
-=======
   - Added `startupPromise` to the returned object of `RxDatabase().server()`
->>>>>>> 9c54d17c
 
 Bugfixes:
   - Ensure every background task is done when `RxDatabase.destroy()` resolves. [#2938](https://github.com/pubkey/rxdb/issues/2938)
@@ -73,7 +72,7 @@
 
 ### 9.13.0 (10 February 2021)
 
-Features: 
+Features:
 
   - Added `RxCollection().bulkRemove()` [#2845](https://github.com/pubkey/rxdb/pull/2845) Thanks [@qinyang912](https://github.com/qinyang912)
 
@@ -144,7 +143,7 @@
   - Added [RxDocument.atomicPatch()](https://rxdb.info/rx-document.html#atomicpatch)
 
 Bugfixes:
-  - (types) Returned values of `syncGraphQL()` did not type-match with `RxGraphQLReplicationState` 
+  - (types) Returned values of `syncGraphQL()` did not type-match with `RxGraphQLReplicationState`
   - `RxDocument.atomicUpdate()` now does a retry on 409 write conflicts
 
 Other:
@@ -171,7 +170,7 @@
 Other:
   - Refactored GraphQL replication to run faster [#2524](https://github.com/pubkey/rxdb/pull/2524/) Thanks [@corinv](https://github.com/corinv)
 
-### 9.6.0 (7 September 2020) 
+### 9.6.0 (7 September 2020)
 
 Features:
   - Add `RxReplicationState.setHeaders()` [#2399](https://github.com/pubkey/rxdb/pull/2399/) Thanks [@DDoerner](https://github.com/DDoerner)
@@ -697,7 +696,7 @@
 
 ## 6.0.0 (September 19, 2017) BREAKING
 
-Breaking:    
+Breaking:
   - Filenames are now kebab-case
   - `pouchdb-replication`-plugin is now imported by default, do not import it by your own.
   - `RxDB.create()` throws if you create the same database twice. (You can use [ignoreDuplicate](https://pubkey.github.io/rxdb/rx-database.html#ignoreduplicate))
