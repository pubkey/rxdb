--- conflicted
+++ resolved
@@ -3,12 +3,9 @@
 
 <!-- CHANGELOG NEWEST -->
 - FIX queue start/stop/cancel operations in the replication state to ensure operations do not intersect and cause errors.
-<<<<<<< HEAD
 - FIX real-time query ignoring the latest changes after deleting and purging data [#7187](https://github.com/pubkey/rxdb/pull/7187)
-=======
 - ADD `putAttachmentBase64()` and `getDataBase64()` to the attachments API so that attachments can be stored and read in runtimes that do not support `Blob`.
 
->>>>>>> f0d5838c
 <!-- ADD new changes here! -->
 
 <!-- /CHANGELOG NEWEST -->
