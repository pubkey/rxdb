{
  "name": "rxdb",
  "description": "Reactive database for progressive web apps and more",
  "version": "7.7.0",
  "author": "pubkey",
  "repository": {
    "type": "git",
    "url": "https://github.com/pubkey/rxdb"
  },
  "homepage": "https://pubkey.github.io/rxdb/",
  "keywords": [
    "db",
    "database",
    "offline-first",
    "nosql",
    "jsonschema",
    "rxjs",
    "pwa",
    "localstorage",
    "indexeddb",
    "encryption",
    "pouchdb",
    "couchdb",
    "rx"
  ],
  "license": "Apache-2.0",
  "main": "./dist/lib/index.js",
  "jsnext:main": "./dist/es/index.js",
  "module": "./dist/es/index.js",
  "types": "./src/typings/index.d.ts",
  "scripts": {
    "pretest": "npm run transpile",
    "test": "gulp --gulpfile ./config/gulpfile.js test && karma start ./config/karma.conf.js",
    "test:fast": "npm run pretest && NODE_ENV=fast gulp --gulpfile ./config/gulpfile.js test",
    "test:node": "npm run pretest && gulp --gulpfile ./config/gulpfile.js test",
    "test:browser": "npm run pretest && karma start ./config/karma.conf.js --single-run",
    "test:core": "npm run pretest && mocha ./test_tmp/unit/core.node.js",
    "test:typings": "npm run pretest && NODE_ENV=fast gulp --gulpfile ./config/gulpfile.js test:typings",
    "test:deps": "dependency-check ./package.json --no-dev",
    "test:performance": "npm run test:fast && NODE_ENV=fast gulp --gulpfile ./config/gulpfile.js test:performance",
    "couch:start": "docker run -d -p 5984:5984 --rm --name rxdb-couchdb couchdb:2.1.1",
    "couch:stop": "docker rm -f rxdb-couchdb",
    "test:couchdb": "npm run pretest && gulp --gulpfile ./config/gulpfile.js test:couchdb",
    "dockertest": "docker run -it -v $(pwd):/usr/src/app markadams/chromium-xvfb-js:latest-onbuild",
    "profile": "npm run pretest && gulp --gulpfile ./config/gulpfile.js profile && node scripts/profile.js",
    "clear": "rimraf -rf test_tmp/ && rimraf -rf dist/ && rimraf .transpile_state.json",
    "lint": "eslint src test config",
    "transpile:clean": "rimraf dist/lib",
    "transpile": "node scripts/transpile.js",
    "build:es": "rimraf -rf dist/es && cross-env NODE_ENV=es6 babel src --out-dir dist/es",
    "build": "npm run clear && npm run transpile && npm run build:es && browserify dist/lib/browserify.index.js > dist/rxdb.browserify.js && uglifyjs --compress --mangle --output dist/rxdb.browserify.min.js -- dist/rxdb.browserify.js",
    "build:min": "npm run transpile && browserify dist/lib/browserify.index.js > dist/rxdb.browserify.js && uglifyjs --compress --mangle --output dist/rxdb.browserify.min.js -- dist/rxdb.browserify.js",
    "build:webpack": "npm run transpile && cross-env NODE_ENV=build webpack --config ./config/webpack.config.js",
    "build:size": "npm run build:webpack && echo \"Build-Size (minified+gzip):\" && gzip-size --raw ./test_tmp/webpack.bundle.js",
    "docs:install": "gitbook install docs-src",
    "docs:serve": "gitbook serve docs-src",
    "docs:build": "gitbook install docs-src && gitbook build docs-src docs && cp docs-src/files/logo/icon.png docs/gitbook/images/apple-touch-icon-precomposed-152.png && cp docs-src/files/logo/icon.ico docs/gitbook/images/favicon.ico && npm run docs:copy",
    "docs:copy": "cp -r docs-src/files docs/files",
    "disc": "npm run transpile && cross-env NODE_ENV=disc webpack --config ./config/webpack.config.js",
    "preversion": "npm run lint && npm run test",
    "dev": "watch 'npm run test:fast' src/ test/",
    "dev:example": "watch 'npm run transpile:src && echo \"done\"' src/ test/"
  },
  "pre-commit": [
    "lint"
  ],
  "peerDependencies": {
    "rxjs": "^6.1.0"
  },
  "dependencies": {
    "@types/core-js": "2.5.0",
    "babel-runtime": "^6.26.0",
    "clone": "^2.1.1",
    "crypto-js": "^3.1.8",
    "custom-idle-queue": "2.0.1",
    "deep-equal": "^1.0.1",
    "express": "4.16.3",
    "express-pouchdb": "4.0.1",
    "is-electron": "2.1.0",
    "is-my-json-valid": "2.17.2",
    "modifyjs": "0.3.1",
    "object-path": "0.11.4",
    "pouchdb-core": "7.0.0",
    "pouchdb-find": "7.0.0",
    "pouchdb-replication": "7.0.0",
    "pouchdb-selector-core": "7.0.0",
    "random-token": "0.0.8",
    "spark-md5": "^3.0.0",
    "unload": "1.3.9",
    "url": "^0.11.0"
  },
  "devDependencies": {
    "@babel/types": "7.0.0-beta.52",
    "@types/pouchdb-adapter-memory": "6.1.2",
    "assert": "1.4.1",
    "async-test-util": "1.6.1",
    "babel-cli": "6.26.0",
    "babel-core": "6.26.3",
    "babel-loader": "8.0.0-beta.3",
    "babel-plugin-transform-async-to-generator": "6.24.1",
    "babel-plugin-transform-class-properties": "6.24.1",
    "babel-plugin-transform-es2015-block-scoping": "6.26.0",
    "babel-plugin-transform-es2015-constants": "6.1.4",
    "babel-plugin-transform-es3-member-expression-literals": "6.22.0",
    "babel-plugin-transform-es3-property-literals": "6.22.0",
    "babel-plugin-transform-object-rest-spread": "6.26.0",
    "babel-plugin-transform-regenerator": "6.26.0",
    "babel-plugin-transform-runtime": "6.23.0",
    "babel-polyfill": "6.26.0",
    "babel-preset-es2015": "6.24.1",
    "babel-preset-es2015-native-modules": "6.9.4",
    "babel-preset-es2016": "6.24.1",
    "babel-preset-es2017": "6.24.1",
    "babel-preset-latest": "6.24.1",
    "brfs": "2.0.0",
    "browserify": "16.2.2",
    "child-process-promise": "2.2.1",
    "concurrently": "3.6.0",
    "convert-hrtime": "2.0.0",
    "cross-env": "5.2.0",
    "delete": "1.1.0",
    "dependency-check": "3.1.0",
    "detect-browser": "3.0.0",
    "disc": "1.3.3",
    "eslint": "5.0.1",
    "exists-file": "3.0.2",
    "faker": "4.1.0",
    "gitbook-cli": "2.3.2",
    "gulp": "3.9.1",
    "gulp-mocha": "6.0.0",
    "gzip-size-cli": "3.0.0",
    "http-server": "0.11.1",
    "karma": "2.0.4",
    "karma-babel-preprocessor": "7.0.0",
    "karma-browserify": "5.3.0",
    "karma-chrome-launcher": "2.2.0",
    "karma-coverage": "1.1.2",
    "karma-detect-browsers": "2.3.2",
    "karma-edge-launcher": "0.4.2",
    "karma-firefox-launcher": "1.1.0",
    "karma-ie-launcher": "1.0.0",
    "karma-mocha": "1.3.0",
    "karma-opera-launcher": "1.0.0",
    "karma-safari-launcher": "1.0.0",
    "leveldown": "4.0.1",
    "memdown": "3.0.0",
    "mocha": "5.2.0",
    "mocha.parallel": "0.15.5",
    "nconf": "0.10.0",
    "node": "10.6.0",
    "pouchdb": "7.0.0",
    "pouchdb-adapter-http": "7.0.0",
    "pouchdb-adapter-idb": "7.0.0",
    "pouchdb-adapter-leveldb": "7.0.0",
    "pouchdb-adapter-localstorage": "7.0.0",
    "pouchdb-adapter-memory": "7.0.0",
    "pouchdb-adapter-websql": "7.0.0",
    "pre-commit": "1.2.2",
    "random-int": "1.0.0",
    "request": "2.87.0",
    "request-promise": "4.2.2",
    "request-promise-native": "1.0.5",
    "rimraf": "2.6.2",
    "rxjs": "^6.2.1",
    "shelljs": "0.8.2",
    "ts-node": "7.0.0",
    "typescript": "2.9.2",
    "uglify-js": "3.4.3",
    "walk-sync": "0.3.2",
    "watch": "1.0.2",
    "watchify": "3.11.0",
<<<<<<< HEAD
    "webpack": "4.15.1"
=======
    "webpack": "4.9.1",
    "webpack-bundle-analyzer": "^2.13.1",
    "webpack-cli": "^3.0.8"
>>>>>>> 41cb52e4
  },
  "// greenkeeper": [
    "// babel-eslint: https://github.com/babel/babel-eslint/issues/530",
    "// node: native build fails too often",
    "// webpack: too many updates"
  ],
  "greenkeeper": {
    "ignore": [
      "babel-eslint",
      "node",
      "webpack"
    ]
  }
}<|MERGE_RESOLUTION|>--- conflicted
+++ resolved
@@ -169,13 +169,9 @@
     "walk-sync": "0.3.2",
     "watch": "1.0.2",
     "watchify": "3.11.0",
-<<<<<<< HEAD
-    "webpack": "4.15.1"
-=======
-    "webpack": "4.9.1",
-    "webpack-bundle-analyzer": "^2.13.1",
-    "webpack-cli": "^3.0.8"
->>>>>>> 41cb52e4
+    "webpack": "4.15.1",
+    "webpack-bundle-analyzer": "2.13.1",
+    "webpack-cli": "3.0.8"
   },
   "// greenkeeper": [
     "// babel-eslint: https://github.com/babel/babel-eslint/issues/530",
