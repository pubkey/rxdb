--- conflicted
+++ resolved
@@ -150,13 +150,9 @@
     "pouchdb-adapter-http": "6.4.2",
     "pouchdb-adapter-idb": "6.4.2",
     "pouchdb-adapter-leveldb": "6.4.1",
-<<<<<<< HEAD
-    "pouchdb-adapter-localstorage": "6.4.1",
     "pouchdb-adapter-memory": "6.4.2",
-=======
     "pouchdb-adapter-localstorage": "6.4.2",
-    "pouchdb-adapter-memory": "6.4.1",
->>>>>>> 4ec1ef8e
+    "pouchdb-adapter-memory": "6.4.2",
     "pouchdb-adapter-node-websql": "6.4.1",
     "pouchdb-adapter-websql": "6.4.2",
     "pre-commit": "1.2.2",
