{
  "name": "supabase",
  "version": "1.0.0",
  "description": "",
  "main": "index.js",
  "scripts": {
    "preinstall": "(cd ../../ && npx yarn@1.22.10 pack ../../ --filename ./examples/supabase/rxdb-local.tgz)",
    "dev": "cross-env NODE_ENV=development webpack-dev-server",
    "build": "webpack",
    "build:serve": "ws -p 8888 -d dist/",
    "supabase:start": "supabase start -x storage-api,imgproxy,vector,edge-runtime,logflare,pgadmin-schema-diff,inbucket",
    "supabase:stop": "supabase stop",
    "supabase:nuke": "supabase stop --no-backup",
    "migrate:create": "supabase db diff",
    "test:e2e": "testcafe chrome -e test/ --hostname localhost",
    "test:dexie": "STORAGE=dexie concurrently \"npm run build:serve\" \"sleep 50 && npm run test:e2e\" --kill-others --success first"
  },
  "private": true,
  "author": "pubkey",
  "license": "MIT",
  "dependencies": {
    "@supabase/supabase-js": "2.39.2",
    "html-webpack-plugin": "5.6.0",
    "mini-css-extract-plugin": "2.7.6",
    "rxdb": "file:rxdb-local.tgz",
    "rxjs": "7.8.1"
  },
  "devDependencies": {
<<<<<<< HEAD
    "local-web-server": "5.3.0",
    "supabase": "1.127.4",
=======
    "local-web-server": "5.3.1",
>>>>>>> 8a054de6
    "concurrently": "8.2.2",
    "async-test-util": "2.2.1",
    "css-loader": "6.8.1",
    "testcafe": "3.5.0",
    "testcafe-hammerhead": "31.7.1",
    "ts-loader": "9.5.1",
    "typescript": "5.3.3",
    "webpack": "5.89.0",
    "webpack-cli": "5.1.4",
    "webpack-dev-server": "4.15.1"
  }
}<|MERGE_RESOLUTION|>--- conflicted
+++ resolved
@@ -26,12 +26,8 @@
     "rxjs": "7.8.1"
   },
   "devDependencies": {
-<<<<<<< HEAD
-    "local-web-server": "5.3.0",
     "supabase": "1.127.4",
-=======
     "local-web-server": "5.3.1",
->>>>>>> 8a054de6
     "concurrently": "8.2.2",
     "async-test-util": "2.2.1",
     "css-loader": "6.8.1",
