--- conflicted
+++ resolved
@@ -4,15 +4,7 @@
   "dependencies": {
     "async-test-util": "2.0.0",
     "babel-polyfill": "6.26.0",
-<<<<<<< HEAD
     "concurrently": "7.6.0",
-    "pouchdb-replication": "7.2.2",
-=======
-    "concurrently": "7.5.0",
-    "pouchdb-adapter-http": "7.3.1",
-    "pouchdb-adapter-idb": "7.3.1",
-    "pouchdb-replication": "7.3.1",
->>>>>>> 4b65a0cc
     "pouchdb-server": "4.2.0",
     "react": "18.1.0",
     "react-dom": "18.1.0",
