{
  "name": "rxdb-example-graphql",
  "scripts": {
    "dev": "webpack-dev-server",
    "start": "concurrently \"npm run server\" \"npm run dev\"",
    "server": "node -r esm ./server/index.js",
    "refresh": "rimraf -r node_modules/rxdb/ && npm i ",
    "build": "webpack --env.ENV production",
    "build:serve": "ws -p 8888 -d dist/",
    "test:e2e": " testcafe -b && testcafe chrome test/",
    "test:e2e:travis": " testcafe -b && testcafe chrome:headless test/",
    "test": "concurrently \"npm run server\" \"npm run build:serve\" \"sleep 10 && npm run test:e2e\" --kill-others --success first",
    "test:ci": "concurrently \"npm run server\" \"npm run build:serve\" \"sleep 10 && npm run test:e2e\" --kill-others --success first"
  },
  "author": "pubkey",
  "dependencies": {
    "apollo-server-express": "2.11.0",
    "concurrently": "5.1.0",
    "cors": "2.8.5",
    "express-graphql": "0.9.0",
    "graphql": "14.6.0",
    "graphql-client": "2.0.1",
    "graphql-subscriptions": "1.1.0",
    "local-web-server": "4.0.0",
    "normalize.css": "8.0.1",
    "pouchdb-adapter-idb": "7.2.1",
    "rxdb": "../../",
    "subscriptions-transport-ws": "0.9.16"
  },
  "devDependencies": {
    "async-test-util": "1.7.3",
    "css-loader": "3.4.2",
    "eslint": "6.8.0",
    "esm": "3.2.25",
<<<<<<< HEAD
    "file-loader": "6.0.0",
    "html-webpack-plugin": "3.2.0",
=======
    "file-loader": "5.1.0",
    "html-webpack-plugin": "4.0.1",
>>>>>>> 1604e04a
    "mini-css-extract-plugin": "0.9.0",
    "ncp": "2.0.0",
    "rimraf": "3.0.2",
    "style-loader": "1.1.3",
    "testcafe": "1.8.3",
    "testcafe-hammerhead": "16.2.2",
    "webpack": "4.42.0",
    "webpack-cli": "3.3.11",
    "webpack-dev-server": "3.10.3"
  }
}<|MERGE_RESOLUTION|>--- conflicted
+++ resolved
@@ -32,13 +32,8 @@
     "css-loader": "3.4.2",
     "eslint": "6.8.0",
     "esm": "3.2.25",
-<<<<<<< HEAD
     "file-loader": "6.0.0",
-    "html-webpack-plugin": "3.2.0",
-=======
-    "file-loader": "5.1.0",
     "html-webpack-plugin": "4.0.1",
->>>>>>> 1604e04a
     "mini-css-extract-plugin": "0.9.0",
     "ncp": "2.0.0",
     "rimraf": "3.0.2",
