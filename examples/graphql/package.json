{
  "name": "graphql",
  "version": "0.0.0",
  "scripts": {
    "preinstall": "(cd ../../ && npx yarn@1.22.10 pack ../../ --filename ./examples/graphql/rxdb-local.tgz)",
    "dev": "webpack serve",
    "start": "concurrently \"npm run server\" \"npm run dev\"",
    "server": "node -r esm ./server/index.js",
    "refresh": "rimraf -r node_modules/rxdb/ && npm i ",
    "build": "webpack",
    "build:serve": "ws -p 8888 -d dist/",
    "test:e2e": "testcafe chrome -e test/ --hostname localhost",
    "test:pouchdb": "STORAGE=pouchdb concurrently \"npm run server\" \"npm run build:serve\" \"sleep 10 && npm run test:e2e\" --kill-others --success first",
    "test:lokijs": "STORAGE=lokijs concurrently \"npm run server\" \"npm run build:serve\" \"sleep 10 && npm run test:e2e\" --kill-others --success first",
    "test:dexie": "STORAGE=dexie concurrently \"npm run server\" \"npm run build:serve\" \"sleep 10 && npm run test:e2e\" --kill-others --success first"
  },
  "browser": {
    "fs": false
  },
  "private": true,
  "author": "pubkey",
  "license": "MIT",
  "dependencies": {
<<<<<<< HEAD
    "apollo-server-express": "3.10.3",
=======
    "apollo-server-express": "3.11.1",
>>>>>>> 7a6fdc7d
    "concurrently": "7.6.0",
    "cors": "2.8.5",
    "express-graphql": "0.12.0",
    "graphql-client": "2.0.1",
    "graphql-subscriptions": "2.0.0",
    "graphql-ws": "5.11.2",
    "local-web-server": "5.2.1",
    "normalize.css": "8.0.1",
    "pouchdb-adapter-idb": "7.3.1",
    "rxdb": "file:rxdb-local.tgz",
    "rxjs": "7.5.7",
    "ws": "8.8.1"
  },
  "devDependencies": {
    "async-test-util": "2.0.0",
    "css-loader": "6.7.3",
    "eslint": "7.32.0",
    "esm": "3.2.25",
    "file-loader": "6.2.0",
    "html-webpack-plugin": "5.5.0",
    "mini-css-extract-plugin": "2.6.1",
    "ncp": "2.0.0",
    "rimraf": "3.0.2",
    "source-map-loader": "3.0.2",
    "style-loader": "3.3.1",
    "testcafe": "1.20.1",
    "testcafe-hammerhead": "24.7.4",
    "webpack": "5.74.0",
    "webpack-cli": "4.10.0",
    "webpack-dev-server": "4.7.4"
  }
}<|MERGE_RESOLUTION|>--- conflicted
+++ resolved
@@ -21,11 +21,7 @@
   "author": "pubkey",
   "license": "MIT",
   "dependencies": {
-<<<<<<< HEAD
-    "apollo-server-express": "3.10.3",
-=======
     "apollo-server-express": "3.11.1",
->>>>>>> 7a6fdc7d
     "concurrently": "7.6.0",
     "cors": "2.8.5",
     "express-graphql": "0.12.0",
