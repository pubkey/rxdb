--- conflicted
+++ resolved
@@ -75,9 +75,6 @@
 ## Rename replication-p2p to replication-webrtc [DONE]
 
 
-
-<<<<<<< HEAD
-=======
 ## RxStorage: Add RxStorage.info() [DONE]
 
 Having an .info() method helps in debugging stuff and sending reports on problems etc.
@@ -85,7 +82,6 @@
 Can be augmented in the future.
 
 
->>>>>>> c8011b26
 ## Skip responding full document data on bulkWrites (only in all happy case)
 
 RxStorage.bulkwrite(): If all writes suceeed, return "SUCESS" or sth to not have to transfer all json document data again. This is mostly important in the remot storage and webworker storage where we do not want to JSON-stringify and parse all data again.
